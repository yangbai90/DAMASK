---
homogenization:
  SX:
<<<<<<< HEAD
    mech: {type: 
none}
microstructure:
- constituents:
  - fraction: 1.0
    orientation: [1.0, 0.0, 0.0, 0.0]
    phase: Aluminum
  homogenization: SX
- constituents:
  - fraction: 1.0
    orientation: [0.7936696712125002, -0.28765777461664166,
 -0.3436487135089419, 0.4113964260949434]
    phase: Aluminum
  homogenization: SX
- constituents:
  - fraction: 1.0
    orientation: [0.3986143167493579, -0.7014883552495493, 0.2154871765709027, 0.5500781677772945]
    phase: Aluminum
  homogenization: SX
- constituents:
  - fraction: 1.0
    orientation: [0.28645844315788244, 



-0.022571491243423537,
 -0.467933059311115, -0.8357456192708106]
    phase: Aluminum
  homogenization: SX
- constituents:
  - fraction: 1.0
    orientation: [0.33012772942625784, -0.6781865350268957, 0.6494525351030648, 0.09638521992649676]
    phase: Aluminum
  homogenization: SX
- constituents:
  - fraction: 1.0
    orientation: [0.43596817439583935, -0.5982537129781701, 0.046599032277502436, 0.6707106499919265]
    phase: Aluminum
  homogenization: SX
- constituents:
  - fraction: 1.0
    orientation: [0.169734823419553, -0.699615227367322, -0.6059581215838098, -0.33844257746495854]
    phase: Aluminum
  homogenization: SX
- constituents:
  - fraction: 1.0
    orientation: [0.9698864809294915, 0.1729052643205874, -0.15948307917616958, 0.06315956884687175]
    phase: Aluminum
  homogenization: SX
- constituents:
  - fraction: 1.0
    orientation: [0.46205660912967883, 0.3105054068891252, -0.617849551030653, 0.555294529545738]
    phase: Aluminum
  homogenization: SX
- constituents:
  - fraction: 1.0
    orientation: [0.4512443497461787, -0.7636045534540555, -0.04739348426715133, -0.45939142396805815]
    phase: Aluminum
  homogenization: SX
- constituents:
  - fraction: 1.0
    orientation: [0.2161856212656443, -0.6581450184826598, -0.5498086209601588, 0.4667112513346289]
    phase: Aluminum
  homogenization: SX
- constituents:
  - fraction: 1.0
    orientation: [0.8753220715350803, -0.4561599367657419, -0.13298279533852678, -0.08969369719975541]
    phase: Aluminum
  homogenization: SX
- constituents:
  - fraction: 1.0
    orientation: [0.11908260752431069, 0.18266024809834172, -0.7144822594012615, -0.664807992845101]
    phase: Aluminum
  homogenization: SX
- constituents:
  - fraction: 1.0
    orientation: [0.751104669484278, 0.5585633382623958, -0.34579336397009175, 0.06538900566860861]
    phase: Aluminum
  homogenization: SX
- constituents:
  - fraction: 1.0
    orientation: [0.08740438971703973, 0.8991264096610437, -0.4156704205935976, 0.10559485570696363]
    phase: Aluminum
  homogenization: SX
- constituents:
  - fraction: 1.0
    orientation: [0.5584325870096193, 0.6016408353068798, -0.14280340445801173, 0.5529814994483859]
    phase: Aluminum
  homogenization: SX
- constituents:
  - fraction: 1.0
    orientation: [0.4052725440888093, 0.25253073423599154, 0.5693263597910454, -0.669215876471182]
    phase: Aluminum
  homogenization: SX
- constituents:
  - fraction: 1.0
    orientation: [0.7570164606888676, 0.15265448024694664, -0.5998021466848317, 0.20942796551297105]
    phase: Aluminum
  homogenization: SX
- constituents:
  - fraction: 1.0
    orientation: [0.6987659297138081, -0.132172211261028, -0.19693254724422338, 0.6748883269678543]
    phase: Aluminum
  homogenization: SX
- constituents:
  - fraction: 1.0
    orientation: [0.7729330445886478, 0.21682179052722322, -0.5207379472917645, 0.2905078484066341]
    phase: Aluminum
  homogenization: SX
=======
    mech: {type: none}

material:
  - constituents:
      - fraction: 1.0
        O: [1.0, 0.0, 0.0, 0.0]
        phase: Aluminum
    homogenization: SX
  - constituents:
      - fraction: 1.0
        O: [0.7936696712125002, -0.28765777461664166, -0.3436487135089419, 0.4113964260949434]
        phase: Aluminum
    homogenization: SX
  - constituents:
      - fraction: 1.0
        O: [0.3986143167493579, -0.7014883552495493, 0.2154871765709027, 0.5500781677772945]
        phase: Aluminum
    homogenization: SX
  - constituents:
      - fraction: 1.0
        O: [0.28645844315788244, -0.022571491243423537, -0.467933059311115, -0.8357456192708106]
        phase: Aluminum
    homogenization: SX
  - constituents:
      - fraction: 1.0
        O: [0.33012772942625784, -0.6781865350268957, 0.6494525351030648, 0.09638521992649676]
        phase: Aluminum
    homogenization: SX
  - constituents:
      - fraction: 1.0
        O: [0.43596817439583935, -0.5982537129781701, 0.046599032277502436, 0.6707106499919265]
        phase: Aluminum
    homogenization: SX
  - constituents:
      - fraction: 1.0
        O: [0.169734823419553, -0.699615227367322, -0.6059581215838098, -0.33844257746495854]
        phase: Aluminum
    homogenization: SX
  - constituents:
      - fraction: 1.0
        O: [0.9698864809294915, 0.1729052643205874, -0.15948307917616958, 0.06315956884687175]
        phase: Aluminum
    homogenization: SX
  - constituents:
      - fraction: 1.0
        O: [0.46205660912967883, 0.3105054068891252, -0.617849551030653, 0.555294529545738]
        phase: Aluminum
    homogenization: SX
  - constituents:
      - fraction: 1.0
        O: [0.4512443497461787, -0.7636045534540555, -0.04739348426715133, -0.45939142396805815]
        phase: Aluminum
    homogenization: SX
  - constituents:
      - fraction: 1.0
        O: [0.2161856212656443, -0.6581450184826598, -0.5498086209601588, 0.4667112513346289]
        phase: Aluminum
    homogenization: SX
  - constituents:
      - fraction: 1.0
        O: [0.8753220715350803, -0.4561599367657419, -0.13298279533852678, -0.08969369719975541]
        phase: Aluminum
    homogenization: SX
  - constituents:
      - fraction: 1.0
        O: [0.11908260752431069, 0.18266024809834172, -0.7144822594012615, -0.664807992845101]
        phase: Aluminum
    homogenization: SX
  - constituents:
      - fraction: 1.0
        O: [0.751104669484278, 0.5585633382623958, -0.34579336397009175, 0.06538900566860861]
        phase: Aluminum
    homogenization: SX
  - constituents:
      - fraction: 1.0
        O: [0.08740438971703973, 0.8991264096610437, -0.4156704205935976, 0.10559485570696363]
        phase: Aluminum
    homogenization: SX
  - constituents:
      - fraction: 1.0
        O: [0.5584325870096193, 0.6016408353068798, -0.14280340445801173, 0.5529814994483859]
        phase: Aluminum
    homogenization: SX
  - constituents:
      - fraction: 1.0
        O: [0.4052725440888093, 0.25253073423599154, 0.5693263597910454, -0.669215876471182]
        phase: Aluminum
    homogenization: SX
  - constituents:
      - fraction: 1.0
        O: [0.7570164606888676, 0.15265448024694664, -0.5998021466848317, 0.20942796551297105]
        phase: Aluminum
    homogenization: SX
  - constituents:
      - fraction: 1.0
        O: [0.6987659297138081, -0.132172211261028, -0.19693254724422338, 0.6748883269678543]
        phase: Aluminum
    homogenization: SX
  - constituents:
      - fraction: 1.0
        O: [0.7729330445886478, 0.21682179052722322, -0.5207379472917645, 0.2905078484066341]
        phase: Aluminum
    homogenization: SX

>>>>>>> e5151999
phase:
  Aluminum:
    elasticity: {C_11: 106.75e9, C_12: 60.41e9, C_44: 28.34e9, type: hooke}
    generic:
      output: [F, P, Fe, Fp, Lp]
    lattice: fcc
    plasticity:
      N_sl: [12]
      a_sl: 2.25
      atol_xi: 1.0
      dot_gamma_0_sl: 0.001
      h_0_sl_sl: 75e6
      h_sl_sl: [1, 1, 1.4, 1.4, 1.4, 1.4]
      n_sl: 20
      output: [xi_sl]
      type: phenopowerlaw
      xi_0_sl: [31e6]
      xi_inf_sl: [63e6]<|MERGE_RESOLUTION|>--- conflicted
+++ resolved
@@ -1,117 +1,6 @@
 ---
 homogenization:
   SX:
-<<<<<<< HEAD
-    mech: {type: 
-none}
-microstructure:
-- constituents:
-  - fraction: 1.0
-    orientation: [1.0, 0.0, 0.0, 0.0]
-    phase: Aluminum
-  homogenization: SX
-- constituents:
-  - fraction: 1.0
-    orientation: [0.7936696712125002, -0.28765777461664166,
- -0.3436487135089419, 0.4113964260949434]
-    phase: Aluminum
-  homogenization: SX
-- constituents:
-  - fraction: 1.0
-    orientation: [0.3986143167493579, -0.7014883552495493, 0.2154871765709027, 0.5500781677772945]
-    phase: Aluminum
-  homogenization: SX
-- constituents:
-  - fraction: 1.0
-    orientation: [0.28645844315788244, 
-
-
-
--0.022571491243423537,
- -0.467933059311115, -0.8357456192708106]
-    phase: Aluminum
-  homogenization: SX
-- constituents:
-  - fraction: 1.0
-    orientation: [0.33012772942625784, -0.6781865350268957, 0.6494525351030648, 0.09638521992649676]
-    phase: Aluminum
-  homogenization: SX
-- constituents:
-  - fraction: 1.0
-    orientation: [0.43596817439583935, -0.5982537129781701, 0.046599032277502436, 0.6707106499919265]
-    phase: Aluminum
-  homogenization: SX
-- constituents:
-  - fraction: 1.0
-    orientation: [0.169734823419553, -0.699615227367322, -0.6059581215838098, -0.33844257746495854]
-    phase: Aluminum
-  homogenization: SX
-- constituents:
-  - fraction: 1.0
-    orientation: [0.9698864809294915, 0.1729052643205874, -0.15948307917616958, 0.06315956884687175]
-    phase: Aluminum
-  homogenization: SX
-- constituents:
-  - fraction: 1.0
-    orientation: [0.46205660912967883, 0.3105054068891252, -0.617849551030653, 0.555294529545738]
-    phase: Aluminum
-  homogenization: SX
-- constituents:
-  - fraction: 1.0
-    orientation: [0.4512443497461787, -0.7636045534540555, -0.04739348426715133, -0.45939142396805815]
-    phase: Aluminum
-  homogenization: SX
-- constituents:
-  - fraction: 1.0
-    orientation: [0.2161856212656443, -0.6581450184826598, -0.5498086209601588, 0.4667112513346289]
-    phase: Aluminum
-  homogenization: SX
-- constituents:
-  - fraction: 1.0
-    orientation: [0.8753220715350803, -0.4561599367657419, -0.13298279533852678, -0.08969369719975541]
-    phase: Aluminum
-  homogenization: SX
-- constituents:
-  - fraction: 1.0
-    orientation: [0.11908260752431069, 0.18266024809834172, -0.7144822594012615, -0.664807992845101]
-    phase: Aluminum
-  homogenization: SX
-- constituents:
-  - fraction: 1.0
-    orientation: [0.751104669484278, 0.5585633382623958, -0.34579336397009175, 0.06538900566860861]
-    phase: Aluminum
-  homogenization: SX
-- constituents:
-  - fraction: 1.0
-    orientation: [0.08740438971703973, 0.8991264096610437, -0.4156704205935976, 0.10559485570696363]
-    phase: Aluminum
-  homogenization: SX
-- constituents:
-  - fraction: 1.0
-    orientation: [0.5584325870096193, 0.6016408353068798, -0.14280340445801173, 0.5529814994483859]
-    phase: Aluminum
-  homogenization: SX
-- constituents:
-  - fraction: 1.0
-    orientation: [0.4052725440888093, 0.25253073423599154, 0.5693263597910454, -0.669215876471182]
-    phase: Aluminum
-  homogenization: SX
-- constituents:
-  - fraction: 1.0
-    orientation: [0.7570164606888676, 0.15265448024694664, -0.5998021466848317, 0.20942796551297105]
-    phase: Aluminum
-  homogenization: SX
-- constituents:
-  - fraction: 1.0
-    orientation: [0.6987659297138081, -0.132172211261028, -0.19693254724422338, 0.6748883269678543]
-    phase: Aluminum
-  homogenization: SX
-- constituents:
-  - fraction: 1.0
-    orientation: [0.7729330445886478, 0.21682179052722322, -0.5207379472917645, 0.2905078484066341]
-    phase: Aluminum
-  homogenization: SX
-=======
     mech: {type: none}
 
 material:
@@ -216,7 +105,6 @@
         phase: Aluminum
     homogenization: SX
 
->>>>>>> e5151999
 phase:
   Aluminum:
     elasticity: {C_11: 106.75e9, C_12: 60.41e9, C_44: 28.34e9, type: hooke}
