--- conflicted
+++ resolved
@@ -67,24 +67,6 @@
     
   def execute(self):
     """Run all variants and report first failure."""
-<<<<<<< HEAD
-    if self.options.debug:
-      for variant in range(len(self.variants)):
-        try:
-          self.postprocess(variant)
-          if not self.compare(variant):
-            return variant+1                                                   # return culprit
-        except Exception as e :
-          logging.critical('\nWARNING:\n {}\n'.format(e))
-          return variant+1                                                     # return culprit
-      return 0
-    else:
-      if not self.testPossible(): return -1
-      self.clean()
-      self.prepareAll()
-      for variant in range(len(self.variants)):
-        try:
-=======
     if not self.options.keep:
       if not self.feasible(): return -1
       self.clean()
@@ -93,7 +75,6 @@
     for variant,name in enumerate(self.variants):
       try:
         if not self.options.keep:
->>>>>>> 77729f39
           self.prepare(variant)
           self.run(variant)
 
@@ -292,9 +273,9 @@
       max_loc=np.argmax(abs(refArrayNonZero[curArray.nonzero()]/curArray[curArray.nonzero()]-1.))
       refArrayNonZero = refArrayNonZero[curArray.nonzero()]
       curArray = curArray[curArray.nonzero()]
-      print((' ********\n * maximum relative error {} between {} and {}\n ********'.format(max_err,
+      print(' ********\n * maximum relative error {} between {} and {}\n ********'.format(max_err,
                                                                                           refArrayNonZero[max_loc],
-                                                                                          curArray[max_loc])))
+                                                                                          curArray[max_loc]))
       return max_err
     else:
        raise Exception('mismatch in array size to compare')
@@ -324,37 +305,20 @@
 # check if comparison is possible and determine lenght of columns
     if len(headings0) == len(headings1) == len(normHeadings):
       dataLength = len(headings0)
-<<<<<<< HEAD
       length       = [1   for i in range(dataLength)]
       shape        = [[]  for i in range(dataLength)]
       data         = [[]  for i in range(dataLength)]
       maxError     = [0.0 for i in range(dataLength)]
       absTol       = [absoluteTolerance for i in range(dataLength)]
       column       = [[1 for i in range(dataLength)] for j in range(2)]
- 
+
       norm         = [[]  for i in range(dataLength)]
       normLength   = [1   for i in range(dataLength)]
       normShape    = [[]  for i in range(dataLength)]
       normColumn   = [1   for i in range(dataLength)]
 
       for i in range(dataLength):
-        if headings0[i]['shape'] != headings1[i]['shape']: 
-=======
-      length       = [1   for i in xrange(dataLength)]
-      shape        = [[]  for i in xrange(dataLength)]
-      data         = [[]  for i in xrange(dataLength)]
-      maxError     = [0.0 for i in xrange(dataLength)]
-      absTol       = [absoluteTolerance for i in xrange(dataLength)]
-      column       = [[1 for i in xrange(dataLength)] for j in xrange(2)]
-
-      norm         = [[]  for i in xrange(dataLength)]
-      normLength   = [1   for i in xrange(dataLength)]
-      normShape    = [[]  for i in xrange(dataLength)]
-      normColumn   = [1   for i in xrange(dataLength)]
-
-      for i in xrange(dataLength):
         if headings0[i]['shape'] != headings1[i]['shape']:
->>>>>>> 77729f39
           raise Exception('shape mismatch between {} and {} '.format(headings0[i]['label'],headings1[i]['label']))
         shape[i] = headings0[i]['shape']
         for j in range(np.shape(shape[i])[0]):
@@ -391,25 +355,19 @@
     while table0.data_read():                                                  # read next data line of ASCII table
       if line0 not in skipLines:
         for i in range(dataLength):
-          myData = np.array(list(map(float,table0.data[column[0][i]:\
-                                                  column[0][i]+length[i]])),'d')
-          normData = np.array(list(map(float,table0.data[normColumn[i]:\
-                                                    normColumn[i]+normLength[i]])),'d')
+          myData = np.array(map(float,table0.data[column[0][i]:\
+                                                  column[0][i]+length[i]]),'d')
+          normData = np.array(map(float,table0.data[normColumn[i]:\
+                                                    normColumn[i]+normLength[i]]),'d')
           data[i] = np.append(data[i],np.reshape(myData,shape[i]))
           if normType == 'pInf':
             norm[i] = np.append(norm[i],np.max(np.abs(normData)))
           else:
             norm[i] = np.append(norm[i],np.linalg.norm(np.reshape(normData,normShape[i]),normType))
       line0 += 1
-<<<<<<< HEAD
-    
+
     for i in range(dataLength):
-      if not perLine: norm[i] = [np.max(norm[i]) for j in range(line0-len(skipLines))]
-=======
-
-    for i in xrange(dataLength):
       if not perLine: norm[i] = [np.max(norm[i]) for j in xrange(line0-len(skipLines))]
->>>>>>> 77729f39
       data[i] = np.reshape(data[i],[line0-len(skipLines),length[i]])
       if any(norm[i]) == 0.0 or absTol[i]:
         norm[i] = [1.0 for j in range(line0-len(skipLines))]
@@ -423,8 +381,8 @@
     while table1.data_read():                                                  # read next data line of ASCII table
       if line1 not in skipLines:
         for i in range(dataLength):
-          myData = np.array(list(map(float,table1.data[column[1][i]:\
-                                                     column[1][i]+length[i]])),'d')
+          myData = np.array(map(float,table1.data[column[1][i]:\
+                                                  column[1][i]+length[i]]),'d')
           maxError[i] = max(maxError[i],np.linalg.norm(np.reshape(myData-data[i][line1-len(skipLines),:],shape[i]))/
                                                                                    norm[i][line1-len(skipLines)])
       line1 +=1
@@ -484,15 +442,9 @@
       table.data_readArray(labels)
       data.append(table.data)
       table.close()
-<<<<<<< HEAD
-        
-    
+
+
     for i in range(1,len(data)):
-=======
-
-
-    for i in xrange(1,len(data)):
->>>>>>> 77729f39
       delta = data[i]-data[i-1]
       normBy = (np.abs(data[i]) + np.abs(data[i-1]))*0.5
       normedDelta = np.where(normBy>preFilter,delta/normBy,0.0)
@@ -557,25 +509,7 @@
     maximum = np.where(maximum > 0.0, maximum, 1.0)                            # avoid div by zero for zero columns
     maximum = np.repeat(maximum,dimensions)                                    # spread maximum over columns of each object
 
-<<<<<<< HEAD
-    if len(files) < 2: return True                                             # single table is always close to itself...
-    
-    maximum = np.zeros(len(columns[0]),dtype='f')
-    data = []
-    for table,labels in zip(tables,columns):
-      table.data_readArray(labels)
-      data.append(np.where(np.abs(table.data)<preFilter,np.zeros_like(table.data),table.data))
-      maximum += np.abs(table.data).max(axis=0)
-      table.close()
-    
-    maximum /= len(tables)
-    maximum = np.where(maximum >0.0, maximum, 1)                               # avoid div by zero for empty columns
     for i in range(len(data)):
-      data[i] /= maximum
-    
-    mask = np.zeros_like(table.data,dtype='bool')
-=======
-    for i in xrange(len(data)):
       data[i] /= maximum                                                       # normalize each table
 
     if debug:
@@ -583,23 +517,10 @@
       allclose = np.absolute(data[0]-data[1]) <= (atol + rtol*np.absolute(data[1]))
       for ok,valA,valB in zip(allclose,data[0],data[1]):
         logging.debug('{}:\n{}\n{}'.format(ok,valA,valB))
->>>>>>> 77729f39
 
     allclose = True                                                            # start optimistic
-<<<<<<< HEAD
     for i in range(1,len(data)):
-      if debug:
-        t0 = np.where(mask,0.0,data[i-1])
-        t1 = np.where(mask,0.0,data[i  ])
-        j = np.argmin(np.abs(t1)*rtol+atol-np.abs(t0-t1))
-        logging.info('{:f}'.format(np.amax(np.abs(t0-t1)/(np.abs(t1)*rtol+atol))))
-        logging.info('{:f} {:f}'.format((t0*maximum).flatten()[j],(t1*maximum).flatten()[j]))
-      allclose &= np.allclose(np.where(mask,0.0,data[i-1]),
-                              np.where(mask,0.0,data[i  ]),rtol,atol)          # accumulate "pessimism"
-=======
-    for i in xrange(1,len(data)):
       allclose &= np.allclose(data[i-1],data[i],rtol,atol)                     # accumulate "pessimism"
->>>>>>> 77729f39
 
     return allclose
 
