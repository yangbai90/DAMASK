--- conflicted
+++ resolved
@@ -91,23 +91,7 @@
     debug_levelBasic
   use IO, only: &
     IO_error
-<<<<<<< HEAD
   use material
-=======
-  use material, only: &
-    phase_plasticity, &
-    phase_plasticityInstance, &
-    phase_Noutput, &
-    material_allocatePlasticState, &
-    PLASTICITY_ISOTROPIC_label, &
-    PLASTICITY_ISOTROPIC_ID, &
-    material_phase, &
-    plasticState
-#ifdef DEBUG
-  use material, only: &
-    phasememberAt
-#endif
->>>>>>> ced3a13b
   use config, only: &
     config_phase
   use lattice
@@ -468,7 +452,7 @@
         c = c + 1
       case (dot_gamma_ID)
         postResults(c+1) = prm%dot_gamma_0 &
-                         * (sqrt(1.5_pReal) * norm_Mp /(prm%M * stt%xi(of)))**prm%n
+                              * (sqrt(1.5_pReal) * norm_Mp /(prm%M * stt%xi(of)))**prm%n
         c = c + 1
  
     end select
@@ -483,11 +467,10 @@
 !> @brief writes results to HDF5 output file
 !--------------------------------------------------------------------------------------------------
 subroutine plastic_isotropic_results(instance,group)
-#if defined(PETSc) || defined(DAMASK_HDF5)
-  use results, only: &
-    results_writeDataset
-
-  integer,          intent(in) :: instance
+#if defined(PETSc) || defined(DAMASKHDF5)
+  use results
+
+  integer, intent(in) :: instance
   character(len=*), intent(in) :: group
   
   integer :: o
@@ -500,10 +483,9 @@
     end select
   enddo outputsLoop
   end associate
-  
 #else
-  integer,          intent(in) :: instance
-  character(len=*), intent(in) :: group
+  integer, intent(in) :: instance
+  character(len=*) :: group
 #endif
 
 end subroutine plastic_isotropic_results
