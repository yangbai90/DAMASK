--- conflicted
+++ resolved
@@ -92,17 +92,14 @@
    plastic_phenopowerlaw_init, &
    plastic_phenopowerlaw_LpAndItsTangent, &
    plastic_phenopowerlaw_dotState, &
-<<<<<<< HEAD
    plastic_phenopowerlaw_postResults, &
    plastic_phenopowerlaw_results
-=======
-   plastic_phenopowerlaw_postResults
  private :: &
    kinetics_slip, &
    kinetics_twin
->>>>>>> 8277e960
 
 contains
+
 
 !--------------------------------------------------------------------------------------------------
 !> @brief module initialization
@@ -581,6 +578,35 @@
 
 
 !--------------------------------------------------------------------------------------------------
+!> @brief writes results to HDF5 output file
+!--------------------------------------------------------------------------------------------------
+subroutine plastic_phenopowerlaw_results(instance,group)
+#if defined(PETSc) || defined(DAMASKHDF5)
+ use results
+
+ implicit none
+ integer(pInt), intent(in) :: instance
+ character(len=*) :: group
+ integer(pInt) :: o
+
+ associate(prm => param(instance), stt => state(instance))
+ outputsLoop: do o = 1_pInt,size(prm%outputID)
+   select case(prm%outputID(o))
+     case (resistance_slip_ID)
+       call results_writeVectorDataset(group,stt%xi_slip,'xi_slip','Pa')
+     case (accumulatedshear_slip_ID)
+       call results_writeVectorDataset(group,stt%gamma_slip,'gamma_slip','1/s')
+   end select
+ enddo outputsLoop
+ end associate
+#else
+ integer(pInt), intent(in) :: instance
+ character(len=*) :: group
+#endif
+end subroutine plastic_phenopowerlaw_results
+
+
+!--------------------------------------------------------------------------------------------------
 !> @brief Shear rates on slip systems and their derivatives with respect to resolved stress
 !> @details Derivatives are calculated only optionally. 
 ! NOTE: Against the common convention, the result (i.e. intent(out)) variables are the last to 
@@ -710,32 +736,4 @@
 
 end subroutine kinetics_twin
 
-!--------------------------------------------------------------------------------------------------
-!> @brief writes results to HDF5 output file
-!--------------------------------------------------------------------------------------------------
-subroutine plastic_phenopowerlaw_results(instance,group)
-#if defined(PETSc) || defined(DAMASKHDF5)
- use results
-
- implicit none
- integer(pInt), intent(in) :: instance
- character(len=*) :: group
- integer(pInt) :: o
-
- associate(prm => param(instance), stt => state(instance))
- outputsLoop: do o = 1_pInt,size(prm%outputID)
-   select case(prm%outputID(o))
-     case (resistance_slip_ID)
-       call results_writeVectorDataset(group,stt%xi_slip,'xi_slip','Pa')
-     case (accumulatedshear_slip_ID)
-       call results_writeVectorDataset(group,stt%gamma_slip,'gamma_slip','1/s')
-   end select
- enddo outputsLoop
- end associate
-#else
- integer(pInt), intent(in) :: instance
- character(len=*) :: group
-#endif
-end subroutine plastic_phenopowerlaw_results
-
 end module plastic_phenopowerlaw