!--------------------------------------------------------------------------------------------------
!> @author Pratheek Shanthraj, Max-Planck-Institut für Eisenforschung GmbH
!> @author Martin Diehl, Max-Planck-Institut für Eisenforschung GmbH
!> @author Philip Eisenlohr, Max-Planck-Institut für Eisenforschung GmbH
!> @author Franz Roters, Max-Planck-Institut für Eisenforschung GmbH
!--------------------------------------------------------------------------------------------------
module discretization_mesh
#include <petsc/finclude/petscdmplex.h>
#include <petsc/finclude/petscis.h>
#include <petsc/finclude/petscdmda.h>
  use PETScdmplex
  use PETScdmda
  use PETScis

  use DAMASK_interface
  use IO
  use debug
  use discretization
  use numerics
  use FEsolving
  use FEM_quadrature
  use YAML_types
  use prec

  implicit none
  private

  integer, public, protected :: &
    mesh_Nboundaries, &
    mesh_NcpElemsGlobal

  integer :: &
    mesh_NcpElems                                                                                   !< total number of CP elements in mesh

!!!! BEGIN DEPRECATED !!!!!
  integer, public, protected :: &
    mesh_maxNips                                                                                    !< max number of IPs in any CP element
!!!! BEGIN DEPRECATED !!!!!

  real(pReal), dimension(:,:), allocatable :: &
    mesh_ipVolume, &                                                                                !< volume associated with IP (initially!)
    mesh_node0                                                                                      !< node x,y,z coordinates (initially!)

  real(pReal), dimension(:,:,:), allocatable :: &
    mesh_ipCoordinates                                                                              !< IP x,y,z coordinates (after deformation!)

  DM, public :: geomMesh

  PetscInt, dimension(:), allocatable, public, protected :: &
    mesh_boundaries

  public :: &
    discretization_mesh_init, &
    mesh_FEM_build_ipVolumes, &
    mesh_FEM_build_ipCoordinates

contains


!--------------------------------------------------------------------------------------------------
!> @brief initializes the mesh by calling all necessary private routines the mesh module
!! Order and routines strongly depend on type of solver
!--------------------------------------------------------------------------------------------------
subroutine discretization_mesh_init(restart)

  logical, intent(in) :: restart

  integer, allocatable, dimension(:) :: chunkPos
  integer :: dimPlex, &
    mesh_Nnodes, &                                                                                  !< total number of nodes in mesh
<<<<<<< HEAD
    j, l, &
    debug_e, debug_i
  integer, parameter :: &
    mesh_ElemType=1                                                                                 !< Element type of the mesh (only support homogeneous meshes)
=======
    j, l
>>>>>>> 6f9f4946
  PetscSF :: sf
  DM :: globalMesh
  PetscInt :: nFaceSets
  PetscInt, pointer, dimension(:) :: pFaceSets
  character(len=pStringLen), dimension(:), allocatable :: fileContent
  IS :: faceSetIS
  PetscErrorCode :: ierr
  integer, dimension(:), allocatable :: &
    homogenizationAt, &
    microstructureAt
  class(tNode), pointer :: &
    num_mesh
  integer :: integrationOrder                                                                       !< order of quadrature rule required

  
  write(6,'(/,a)')   ' <<<+-  mesh init  -+>>>'

<<<<<<< HEAD
!--------------------------------------------------------------------------------
! read numerics parameter
  num_mesh => numerics_root%get('mesh',defaultVal=emptyDict)
  integrationOrder = num_mesh%get_asInt('integrationorder',defaultVal = 2)

!---------------------------------------------------------------------------------
! read debug parameters
  debug_e = debug_root%get_asInt('element',defaultVal=1)
  debug_i = debug_root%get_asInt('integrationpoint',defaultVal=1)

 
  ! read in file
=======
  num_mesh => numerics_root%get('mesh',defaultVal=emptyDict)
  integrationOrder = num_mesh%get_asInt('integrationorder',defaultVal = 2)


>>>>>>> 6f9f4946
  call DMPlexCreateFromFile(PETSC_COMM_WORLD,geometryFile,PETSC_TRUE,globalMesh,ierr)
  CHKERRQ(ierr)
  call DMGetDimension(globalMesh,dimPlex,ierr)
  CHKERRQ(ierr)
  call DMGetStratumSize(globalMesh,'depth',dimPlex,mesh_NcpElemsGlobal,ierr)
  CHKERRQ(ierr)
  ! get number of IDs in face sets (for boundary conditions?)
  call DMGetLabelSize(globalMesh,'Face Sets',mesh_Nboundaries,ierr)
  CHKERRQ(ierr)
  call MPI_Bcast(mesh_Nboundaries,1,MPI_INTEGER,0,PETSC_COMM_WORLD,ierr)
  call MPI_Bcast(mesh_NcpElemsGlobal,1,MPI_INTEGER,0,PETSC_COMM_WORLD,ierr)
  call MPI_Bcast(dimPlex,1,MPI_INTEGER,0,PETSC_COMM_WORLD,ierr)

  allocate(mesh_boundaries(mesh_Nboundaries), source = 0)
  call DMGetLabelSize(globalMesh,'Face Sets',nFaceSets,ierr)
  CHKERRQ(ierr)
  call DMGetLabelIdIS(globalMesh,'Face Sets',faceSetIS,ierr)
  CHKERRQ(ierr)
  if (nFaceSets > 0) then
    call ISGetIndicesF90(faceSetIS,pFaceSets,ierr)
    CHKERRQ(ierr)
    mesh_boundaries(1:nFaceSets) = pFaceSets
    CHKERRQ(ierr)
    call ISRestoreIndicesF90(faceSetIS,pFaceSets,ierr)
  endif
  call MPI_Bcast(mesh_boundaries,mesh_Nboundaries,MPI_INTEGER,0,PETSC_COMM_WORLD,ierr)

  if (worldrank == 0) then
    fileContent = IO_readlines(geometryFile)
    l = 0
    do
      l = l + 1
      if (IO_isBlank(fileContent(l))) cycle         ! need also to ignore C and C++ style comments?
      if (trim(fileContent(l)) == '$Elements') then
        j = 0
        l = l + 1
        do
          l = l + 1
          if (trim(fileContent(l)) == '$EndElements') exit
          chunkPos = IO_stringPos(fileContent(l))
          if (chunkPos(1) == 3+IO_intValue(fileContent(l),chunkPos,3)+dimPlex+1) then
            call DMSetLabelValue(globalMesh,'material',j,IO_intValue(fileContent(l),chunkPos,4),ierr)
            CHKERRQ(ierr)
            j = j + 1
          endif
        enddo
        exit
      endif
    enddo
    call DMClone(globalMesh,geomMesh,ierr)
    CHKERRQ(ierr)
  else
    call DMPlexDistribute(globalMesh,0,sf,geomMesh,ierr)
    CHKERRQ(ierr)
  endif

  call DMDestroy(globalMesh,ierr); CHKERRQ(ierr)

  call DMGetStratumSize(geomMesh,'depth',dimPlex,mesh_NcpElems,ierr)
  CHKERRQ(ierr)
  call DMGetStratumSize(geomMesh,'depth',0,mesh_Nnodes,ierr)
  CHKERRQ(ierr)

  mesh_maxNips = FEM_nQuadrature(dimPlex,integrationOrder)

  call mesh_FEM_build_ipCoordinates(dimPlex,FEM_quadrature_points(dimPlex,integrationOrder)%p)
  call mesh_FEM_build_ipVolumes(dimPlex)

  allocate(microstructureAt(mesh_NcpElems))
  allocate(homogenizationAt(mesh_NcpElems),source=1)
  do j = 1, mesh_NcpElems
    call DMGetLabelValue(geomMesh,'material',j-1,microstructureAt(j),ierr)
    CHKERRQ(ierr)
  end do

  if (debug_e < 1 .or. debug_e > mesh_NcpElems) call IO_error(602,ext_msg='element')
  if (debug_i < 1 .or. debug_i > mesh_maxNips)  call IO_error(602,ext_msg='IP')

  FEsolving_execElem = [1,mesh_NcpElems]                                                            ! parallel loop bounds set to comprise all DAMASK elements
  FEsolving_execIP   = [1,mesh_maxNips]

  allocate(mesh_node0(3,mesh_Nnodes),source=0.0_pReal)

  call discretization_init(microstructureAt,homogenizationAt,&
                           reshape(mesh_ipCoordinates,[3,mesh_maxNips*mesh_NcpElems]), &
                           mesh_node0)

end subroutine discretization_mesh_init


!--------------------------------------------------------------------------------------------------
!> @brief Calculates IP volume. Allocates global array 'mesh_ipVolume'
!--------------------------------------------------------------------------------------------------
subroutine mesh_FEM_build_ipVolumes(dimPlex)

  PetscInt,intent(in):: dimPlex
  PetscReal          :: vol
  PetscReal, pointer,dimension(:) :: pCent, pNorm
  PetscInt           :: cellStart, cellEnd, cell
  PetscErrorCode     :: ierr

  allocate(mesh_ipVolume(mesh_maxNips,mesh_NcpElems),source=0.0_pReal)

  call DMPlexGetHeightStratum(geomMesh,0,cellStart,cellEnd,ierr); CHKERRQ(ierr)
  allocate(pCent(dimPlex))
  allocate(pNorm(dimPlex))
  do cell = cellStart, cellEnd-1
    call  DMPlexComputeCellGeometryFVM(geomMesh,cell,vol,pCent,pNorm,ierr)
    CHKERRQ(ierr)
    mesh_ipVolume(:,cell+1) = vol/real(mesh_maxNips,pReal)
  enddo

end subroutine mesh_FEM_build_ipVolumes


!--------------------------------------------------------------------------------------------------
!> @brief Calculates IP Coordinates. Allocates global array 'mesh_ipCoordinates'
!--------------------------------------------------------------------------------------------------
subroutine mesh_FEM_build_ipCoordinates(dimPlex,qPoints)

  PetscInt,      intent(in) :: dimPlex
  PetscReal,     intent(in) :: qPoints(mesh_maxNips*dimPlex)

  PetscReal,        pointer,dimension(:) :: pV0, pCellJ, pInvcellJ
  PetscReal                 :: detJ
  PetscInt                  :: cellStart, cellEnd, cell, qPt, dirI, dirJ, qOffset
  PetscErrorCode            :: ierr


  allocate(mesh_ipCoordinates(3,mesh_maxNips,mesh_NcpElems),source=0.0_pReal)

  allocate(pV0(dimPlex))
  allocatE(pCellJ(dimPlex**2))
  allocatE(pinvCellJ(dimPlex**2))
  call DMPlexGetHeightStratum(geomMesh,0,cellStart,cellEnd,ierr); CHKERRQ(ierr)
  do cell = cellStart, cellEnd-1                                                                     !< loop over all elements
    call DMPlexComputeCellGeometryAffineFEM(geomMesh,cell,pV0,pCellJ,pInvcellJ,detJ,ierr)
    CHKERRQ(ierr)
    qOffset = 0
    do qPt = 1, mesh_maxNips
      do dirI = 1, dimPlex
        mesh_ipCoordinates(dirI,qPt,cell+1) = pV0(dirI)
        do dirJ = 1, dimPlex
          mesh_ipCoordinates(dirI,qPt,cell+1) = mesh_ipCoordinates(dirI,qPt,cell+1) + &
                                                pCellJ((dirI-1)*dimPlex+dirJ)*(qPoints(qOffset+dirJ) + 1.0)
        enddo
      enddo
      qOffset = qOffset + dimPlex
    enddo
  enddo

end subroutine mesh_FEM_build_ipCoordinates

end module discretization_mesh<|MERGE_RESOLUTION|>--- conflicted
+++ resolved
@@ -68,14 +68,8 @@
   integer, allocatable, dimension(:) :: chunkPos
   integer :: dimPlex, &
     mesh_Nnodes, &                                                                                  !< total number of nodes in mesh
-<<<<<<< HEAD
     j, l, &
     debug_e, debug_i
-  integer, parameter :: &
-    mesh_ElemType=1                                                                                 !< Element type of the mesh (only support homogeneous meshes)
-=======
-    j, l
->>>>>>> 6f9f4946
   PetscSF :: sf
   DM :: globalMesh
   PetscInt :: nFaceSets
@@ -93,7 +87,6 @@
   
   write(6,'(/,a)')   ' <<<+-  mesh init  -+>>>'
 
-<<<<<<< HEAD
 !--------------------------------------------------------------------------------
 ! read numerics parameter
   num_mesh => numerics_root%get('mesh',defaultVal=emptyDict)
@@ -105,13 +98,6 @@
   debug_i = debug_root%get_asInt('integrationpoint',defaultVal=1)
 
  
-  ! read in file
-=======
-  num_mesh => numerics_root%get('mesh',defaultVal=emptyDict)
-  integrationOrder = num_mesh%get_asInt('integrationorder',defaultVal = 2)
-
-
->>>>>>> 6f9f4946
   call DMPlexCreateFromFile(PETSC_COMM_WORLD,geometryFile,PETSC_TRUE,globalMesh,ierr)
   CHKERRQ(ierr)
   call DMGetDimension(globalMesh,dimPlex,ierr)
