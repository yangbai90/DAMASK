!--------------------------------------------------------------------------------------------------
!> @author Franz Roters, Max-Planck-Institut für Eisenforschung GmbH
!> @author Philip Eisenlohr, Max-Planck-Institut für Eisenforschung GmbH
!> @brief elasticity, plasticity, internal microstructure state
!--------------------------------------------------------------------------------------------------
module constitutive
 use prec, only: &
   pInt

 implicit none
 private
 integer(pInt), public, protected :: &
   constitutive_plasticity_maxSizePostResults, &
   constitutive_plasticity_maxSizeDotState, &
   constitutive_source_maxSizePostResults, &
   constitutive_source_maxSizeDotState

 public :: &
   constitutive_init, &
   constitutive_homogenizedC, &
   constitutive_microstructure, &
   constitutive_LpAndItsTangents, &
   constitutive_LiAndItsTangents, &
   constitutive_initialFi, &
   constitutive_SandItsTangents, &
   constitutive_collectDotState, &
   constitutive_collectDeltaState, &
   constitutive_postResults

 private :: &
   constitutive_hooke_SandItsTangents

contains


!--------------------------------------------------------------------------------------------------
!> @brief allocates arrays pointing to array of the various constitutive modules
!--------------------------------------------------------------------------------------------------
subroutine constitutive_init()
#if defined(__GFORTRAN__) || __INTEL_COMPILER >= 1800
 use, intrinsic :: iso_fortran_env, only: &
   compiler_version, &
   compiler_options
#endif
 use prec, only: &
   pReal
 use debug, only: &
   debug_constitutive, &
   debug_levelBasic
 use numerics, only: &
   worldrank
 use IO, only: &
   IO_error, &
   IO_open_file, &
   IO_checkAndRewind, &
   IO_open_jobFile_stat, &
   IO_write_jobFile, &
   IO_write_jobIntFile, &
   IO_timeStamp
 use config, only: &
   config_phase
 use mesh, only: &
   FE_geomtype
 use config, only: &
   material_Nphase, &
   material_localFileExt, &
   phase_name, &
   material_configFile, &
   config_deallocate
 use material, only: &
   material_phase, &
   phase_plasticity, &
   phase_plasticityInstance, &
   phase_Nsources, &
   phase_source, &
   phase_kinematics, &
   ELASTICITY_hooke_ID, &
   PLASTICITY_none_ID, &
   PLASTICITY_isotropic_ID, &
   PLASTICITY_phenopowerlaw_ID, &
   PLASTICITY_kinehardening_ID, &
   PLASTICITY_dislotwin_ID, &
   PLASTICITY_disloucla_ID, &
   PLASTICITY_nonlocal_ID ,&
   SOURCE_thermal_dissipation_ID, &
   SOURCE_thermal_externalheat_ID, &
   SOURCE_damage_isoBrittle_ID, &
   SOURCE_damage_isoDuctile_ID, &
   SOURCE_damage_anisoBrittle_ID, &
   SOURCE_damage_anisoDuctile_ID, &
   SOURCE_vacancy_phenoplasticity_ID, &
   SOURCE_vacancy_irradiation_ID, &
   SOURCE_vacancy_thermalfluc_ID, &
   KINEMATICS_cleavage_opening_ID, &
   KINEMATICS_slipplane_opening_ID, &
   KINEMATICS_thermal_expansion_ID, &
   KINEMATICS_vacancy_strain_ID, &
   KINEMATICS_hydrogen_strain_ID, &
   ELASTICITY_HOOKE_label, &
   PLASTICITY_NONE_label, &
   PLASTICITY_ISOTROPIC_label, &
   PLASTICITY_PHENOPOWERLAW_label, &
   PLASTICITY_KINEHARDENING_label, &
   PLASTICITY_DISLOTWIN_label, &
   PLASTICITY_DISLOUCLA_label, &
   PLASTICITY_NONLOCAL_label, &
   SOURCE_thermal_dissipation_label, &
   SOURCE_thermal_externalheat_label, &
   SOURCE_damage_isoBrittle_label, &
   SOURCE_damage_isoDuctile_label, &
   SOURCE_damage_anisoBrittle_label, &
   SOURCE_damage_anisoDuctile_label, &
   SOURCE_vacancy_phenoplasticity_label, &
   SOURCE_vacancy_irradiation_label, &
   SOURCE_vacancy_thermalfluc_label, &
   plasticState, &
   sourceState

 use plastic_none
 use plastic_isotropic
 use plastic_phenopowerlaw
 use plastic_kinehardening
 use plastic_dislotwin
 use plastic_disloucla
 use plastic_nonlocal
 use source_thermal_dissipation
 use source_thermal_externalheat
 use source_damage_isoBrittle
 use source_damage_isoDuctile
 use source_damage_anisoBrittle
 use source_damage_anisoDuctile
 use source_vacancy_phenoplasticity
 use source_vacancy_irradiation
 use source_vacancy_thermalfluc
 use kinematics_cleavage_opening
 use kinematics_slipplane_opening
 use kinematics_thermal_expansion
 use kinematics_vacancy_strain
 use kinematics_hydrogen_strain

 implicit none
 integer(pInt), parameter :: FILEUNIT = 204_pInt
 integer(pInt) :: &
   o, &                                                                                             !< counter in output loop
   ph, &                                                                                            !< counter in phase loop
   s, &                                                                                             !< counter in source loop
   ins                                                                                              !< instance of plasticity/source

 integer(pInt), dimension(:,:), pointer :: thisSize
 character(len=64), dimension(:,:), pointer :: thisOutput
 character(len=32) :: outputName                                                                    !< name of output, intermediate fix until HDF5 output is ready
 logical :: knownPlasticity, knownSource, nonlocalConstitutionPresent
 nonlocalConstitutionPresent = .false.

!--------------------------------------------------------------------------------------------------
! open material.config
 if (.not. IO_open_jobFile_stat(FILEUNIT,material_localFileExt)) &                                  ! no local material configuration present...
   call IO_open_file(FILEUNIT,material_configFile)                                                  ! ... open material.config file

!--------------------------------------------------------------------------------------------------
! parse plasticities from config file
 if (any(phase_plasticity == PLASTICITY_NONE_ID))          call plastic_none_init
 if (any(phase_plasticity == PLASTICITY_ISOTROPIC_ID))     call plastic_isotropic_init
 if (any(phase_plasticity == PLASTICITY_PHENOPOWERLAW_ID)) call plastic_phenopowerlaw_init
 if (any(phase_plasticity == PLASTICITY_KINEHARDENING_ID)) call plastic_kinehardening_init(FILEUNIT)
 if (any(phase_plasticity == PLASTICITY_DISLOTWIN_ID))     call plastic_dislotwin_init(FILEUNIT)
 if (any(phase_plasticity == PLASTICITY_DISLOUCLA_ID))     call plastic_disloucla_init(FILEUNIT)
 if (any(phase_plasticity == PLASTICITY_NONLOCAL_ID)) then
  call plastic_nonlocal_init(FILEUNIT)
  call plastic_nonlocal_stateInit()
 endif

!--------------------------------------------------------------------------------------------------
! parse source mechanisms from config file
 call IO_checkAndRewind(FILEUNIT)
 if (any(phase_source == SOURCE_thermal_dissipation_ID))     call source_thermal_dissipation_init(FILEUNIT)
 if (any(phase_source == SOURCE_thermal_externalheat_ID))    call source_thermal_externalheat_init(FILEUNIT)
 if (any(phase_source == SOURCE_damage_isoBrittle_ID))       call source_damage_isoBrittle_init(FILEUNIT)
 if (any(phase_source == SOURCE_damage_isoDuctile_ID))       call source_damage_isoDuctile_init(FILEUNIT)
 if (any(phase_source == SOURCE_damage_anisoBrittle_ID))     call source_damage_anisoBrittle_init(FILEUNIT)
 if (any(phase_source == SOURCE_damage_anisoDuctile_ID))     call source_damage_anisoDuctile_init(FILEUNIT)
 if (any(phase_source == SOURCE_vacancy_phenoplasticity_ID)) call source_vacancy_phenoplasticity_init(FILEUNIT)
 if (any(phase_source == SOURCE_vacancy_irradiation_ID))     call source_vacancy_irradiation_init(FILEUNIT)
 if (any(phase_source == SOURCE_vacancy_thermalfluc_ID))     call source_vacancy_thermalfluc_init(FILEUNIT)

!--------------------------------------------------------------------------------------------------
! parse kinematic mechanisms from config file
 call IO_checkAndRewind(FILEUNIT)
 if (any(phase_kinematics == KINEMATICS_cleavage_opening_ID))  call kinematics_cleavage_opening_init(FILEUNIT)
 if (any(phase_kinematics == KINEMATICS_slipplane_opening_ID)) call kinematics_slipplane_opening_init(FILEUNIT)
 if (any(phase_kinematics == KINEMATICS_thermal_expansion_ID)) call kinematics_thermal_expansion_init(FILEUNIT)
 if (any(phase_kinematics == KINEMATICS_vacancy_strain_ID))    call kinematics_vacancy_strain_init(FILEUNIT)
 if (any(phase_kinematics == KINEMATICS_hydrogen_strain_ID))   call kinematics_hydrogen_strain_init(FILEUNIT)
 close(FILEUNIT)

 call config_deallocate('material.config/phase')

 write(6,'(/,a)')   ' <<<+-  constitutive init  -+>>>'
 write(6,'(a15,a)') ' Current time: ',IO_timeStamp()
#include "compilation_info.f90"

 mainProcess: if (worldrank == 0) then
!--------------------------------------------------------------------------------------------------
! write description file for constitutive output
   call IO_write_jobFile(FILEUNIT,'outputConstitutive')
   PhaseLoop: do ph = 1_pInt,material_Nphase
     activePhase: if (any(material_phase == ph)) then
       ins = phase_plasticityInstance(ph)
       knownPlasticity = .true.                                                                     ! assume valid
       plasticityType: select case(phase_plasticity(ph))
         case (PLASTICITY_NONE_ID) plasticityType
           outputName = PLASTICITY_NONE_label
           thisOutput => null()
           thisSize   => null()
         case (PLASTICITY_ISOTROPIC_ID) plasticityType
           outputName = PLASTICITY_ISOTROPIC_label
           thisOutput => plastic_isotropic_output
           thisSize   => plastic_isotropic_sizePostResult
         case (PLASTICITY_PHENOPOWERLAW_ID) plasticityType
           outputName = PLASTICITY_PHENOPOWERLAW_label
           thisOutput => plastic_phenopowerlaw_output
           thisSize   => plastic_phenopowerlaw_sizePostResult
         case (PLASTICITY_KINEHARDENING_ID) plasticityType
           outputName = PLASTICITY_KINEHARDENING_label
           thisOutput => plastic_kinehardening_output
           thisSize   => plastic_kinehardening_sizePostResult  
         case (PLASTICITY_DISLOTWIN_ID) plasticityType
           outputName = PLASTICITY_DISLOTWIN_label
           thisOutput => plastic_dislotwin_output
           thisSize   => plastic_dislotwin_sizePostResult
         case (PLASTICITY_DISLOUCLA_ID) plasticityType
           outputName = PLASTICITY_DISLOUCLA_label
           thisOutput => plastic_disloucla_output
           thisSize   => plastic_disloucla_sizePostResult
         case (PLASTICITY_NONLOCAL_ID) plasticityType
           outputName = PLASTICITY_NONLOCAL_label
           thisOutput => plastic_nonlocal_output
           thisSize   => plastic_nonlocal_sizePostResult
         case default plasticityType
           knownPlasticity = .false.
       end select plasticityType
       write(FILEUNIT,'(/,a,/)') '['//trim(phase_name(ph))//']'
       if (knownPlasticity) then
         write(FILEUNIT,'(a)') '(plasticity)'//char(9)//trim(outputName)
         if (phase_plasticity(ph) /= PLASTICITY_NONE_ID) then
           OutputPlasticityLoop: do o = 1_pInt,size(thisOutput(:,ins))
             if(len(trim(thisOutput(o,ins))) > 0_pInt) &
               write(FILEUNIT,'(a,i4)') trim(thisOutput(o,ins))//char(9),thisSize(o,ins)
           enddo OutputPlasticityLoop
         endif
       endif
       
       SourceLoop: do s = 1_pInt, phase_Nsources(ph)
         knownSource = .true.                                                                       ! assume valid
         sourceType: select case (phase_source(s,ph))
           case (SOURCE_thermal_dissipation_ID) sourceType
             ins = source_thermal_dissipation_instance(ph)
             outputName = SOURCE_thermal_dissipation_label
             thisOutput => source_thermal_dissipation_output
             thisSize   => source_thermal_dissipation_sizePostResult
           case (SOURCE_thermal_externalheat_ID) sourceType
             ins = source_thermal_externalheat_instance(ph)
             outputName = SOURCE_thermal_externalheat_label
             thisOutput => source_thermal_externalheat_output
             thisSize   => source_thermal_externalheat_sizePostResult
           case (SOURCE_damage_isoBrittle_ID) sourceType
             ins = source_damage_isoBrittle_instance(ph)
             outputName = SOURCE_damage_isoBrittle_label
             thisOutput => source_damage_isoBrittle_output
             thisSize   => source_damage_isoBrittle_sizePostResult
           case (SOURCE_damage_isoDuctile_ID) sourceType
             ins = source_damage_isoDuctile_instance(ph)
             outputName = SOURCE_damage_isoDuctile_label
             thisOutput => source_damage_isoDuctile_output
             thisSize   => source_damage_isoDuctile_sizePostResult
           case (SOURCE_damage_anisoBrittle_ID) sourceType
             ins = source_damage_anisoBrittle_instance(ph)
             outputName = SOURCE_damage_anisoBrittle_label
             thisOutput => source_damage_anisoBrittle_output
             thisSize   => source_damage_anisoBrittle_sizePostResult
           case (SOURCE_damage_anisoDuctile_ID) sourceType
             ins = source_damage_anisoDuctile_instance(ph)
             outputName = SOURCE_damage_anisoDuctile_label
             thisOutput => source_damage_anisoDuctile_output
             thisSize   => source_damage_anisoDuctile_sizePostResult
           case (SOURCE_vacancy_phenoplasticity_ID) sourceType
             ins = source_vacancy_phenoplasticity_instance(ph)
             outputName = SOURCE_vacancy_phenoplasticity_label
             thisOutput => source_vacancy_phenoplasticity_output
             thisSize   => source_vacancy_phenoplasticity_sizePostResult
           case (SOURCE_vacancy_irradiation_ID) sourceType
             ins = source_vacancy_irradiation_instance(ph)
             outputName = SOURCE_vacancy_irradiation_label
             thisOutput => source_vacancy_irradiation_output
             thisSize   => source_vacancy_irradiation_sizePostResult
           case (SOURCE_vacancy_thermalfluc_ID) sourceType
             ins = source_vacancy_thermalfluc_instance(ph)
             outputName = SOURCE_vacancy_thermalfluc_label
             thisOutput => source_vacancy_thermalfluc_output
             thisSize   => source_vacancy_thermalfluc_sizePostResult
           case default sourceType
             knownSource = .false.
         end select sourceType
         if (knownSource) then
           write(FILEUNIT,'(a)') '(source)'//char(9)//trim(outputName)
           OutputSourceLoop: do o = 1_pInt,size(thisOutput(:,ins))
             if(len(trim(thisOutput(o,ins))) > 0_pInt) &
               write(FILEUNIT,'(a,i4)') trim(thisOutput(o,ins))//char(9),thisSize(o,ins)
           enddo OutputSourceLoop
         endif
       enddo SourceLoop
     endif activePhase
   enddo PhaseLoop
   close(FILEUNIT)
 endif mainProcess

 constitutive_plasticity_maxSizeDotState = 0_pInt
 constitutive_plasticity_maxSizePostResults = 0_pInt
 constitutive_source_maxSizeDotState = 0_pInt
 constitutive_source_maxSizePostResults = 0_pInt

 PhaseLoop2:do ph = 1_pInt,material_Nphase
!--------------------------------------------------------------------------------------------------
! partition and inititalize state
   plasticState(ph)%partionedState0 = plasticState(ph)%state0
   plasticState(ph)%state           = plasticState(ph)%partionedState0
   forall(s = 1_pInt:phase_Nsources(ph))
     sourceState(ph)%p(s)%partionedState0 = sourceState(ph)%p(s)%state0
     sourceState(ph)%p(s)%state           = sourceState(ph)%p(s)%partionedState0
   end forall
!--------------------------------------------------------------------------------------------------
! determine max size of state and output
   constitutive_plasticity_maxSizeDotState    = max(constitutive_plasticity_maxSizeDotState,    &
                                                    plasticState(ph)%sizeDotState)
   constitutive_plasticity_maxSizePostResults = max(constitutive_plasticity_maxSizePostResults, &
                                                    plasticState(ph)%sizePostResults)
   constitutive_source_maxSizeDotState        = max(constitutive_source_maxSizeDotState, &
                                                    maxval(sourceState(ph)%p(:)%sizeDotState))
   constitutive_source_maxSizePostResults     = max(constitutive_source_maxSizePostResults, &
                                                    maxval(sourceState(ph)%p(:)%sizePostResults))
 enddo PhaseLoop2


end subroutine constitutive_init


!--------------------------------------------------------------------------------------------------
!> @brief returns the homogenize elasticity matrix
!> ToDo: homogenizedC66 would be more consistent
!--------------------------------------------------------------------------------------------------
function constitutive_homogenizedC(ipc,ip,el)
 use prec, only: &
   pReal
 use material, only: &
   phase_plasticity, &
   material_phase, &
   PLASTICITY_DISLOTWIN_ID, &
   PLASTICITY_DISLOUCLA_ID
 use plastic_dislotwin, only: &
   plastic_dislotwin_homogenizedC
 use lattice, only: &
   lattice_C66

 implicit none
 real(pReal), dimension(6,6) :: constitutive_homogenizedC
 integer(pInt), intent(in) :: &
   ipc, &                                                                                            !< component-ID of integration point
   ip, &                                                                                             !< integration point
   el                                                                                                !< element

 plasticityType: select case (phase_plasticity(material_phase(ipc,ip,el)))
   case (PLASTICITY_DISLOTWIN_ID) plasticityType
     constitutive_homogenizedC = plastic_dislotwin_homogenizedC(ipc,ip,el)
   case default plasticityType
     constitutive_homogenizedC = lattice_C66(1:6,1:6,material_phase (ipc,ip,el))
 end select plasticityType

end function constitutive_homogenizedC

!--------------------------------------------------------------------------------------------------
!> @brief calls microstructure function of the different constitutive models
!--------------------------------------------------------------------------------------------------
subroutine constitutive_microstructure(orientations, Fe, Fp, ipc, ip, el)
 use prec, only: &
   pReal
 use material, only: &
   phase_plasticity, &
   material_phase, &
   material_homog, &
   temperature, &
   thermalMapping, &
   PLASTICITY_dislotwin_ID, &
   PLASTICITY_disloucla_ID, &
   PLASTICITY_nonlocal_ID
 use plastic_nonlocal, only: &
   plastic_nonlocal_microstructure
 use plastic_dislotwin, only: &
   plastic_dislotwin_microstructure
 use plastic_disloucla, only: &
   plastic_disloucla_microstructure

 implicit none
 integer(pInt), intent(in) :: &
   ipc, &                                                                                           !< component-ID of integration point
   ip, &                                                                                            !< integration point
   el                                                                                               !< element
 real(pReal),   intent(in), dimension(3,3) :: &
   Fe, &                                                                                            !< elastic deformation gradient
   Fp                                                                                               !< plastic deformation gradient
 integer(pInt) :: &
   ho, &                                                                                            !< homogenization
   tme                                                                                              !< thermal member position
 real(pReal),   intent(in), dimension(:,:,:,:) :: &
   orientations                                                                                     !< crystal orientations as quaternions

 ho = material_homog(ip,el)
 tme = thermalMapping(ho)%p(ip,el)

 plasticityType: select case (phase_plasticity(material_phase(ipc,ip,el)))
   case (PLASTICITY_DISLOTWIN_ID) plasticityType
     call plastic_dislotwin_microstructure(temperature(ho)%p(tme),ipc,ip,el)
   case (PLASTICITY_DISLOUCLA_ID) plasticityType
     call plastic_disloucla_microstructure(temperature(ho)%p(tme),ipc,ip,el)
   case (PLASTICITY_NONLOCAL_ID) plasticityType
     call plastic_nonlocal_microstructure (Fe,Fp,ip,el)
 end select plasticityType

end subroutine constitutive_microstructure


!--------------------------------------------------------------------------------------------------
!> @brief  contains the constitutive equation for calculating the velocity gradient
!--------------------------------------------------------------------------------------------------
subroutine constitutive_LpAndItsTangents(Lp, dLp_dS, dLp_dFi, S6, Fi, ipc, ip, el)
 use prec, only: &
   pReal
 use math, only: &
   math_mul33x33, &
   math_Mandel6to33, &
   math_Mandel33to6, &
   math_Plain99to3333
 use material, only: &
   phasememberAt, &
   phase_plasticity, &
   phase_plasticityInstance, &
   material_phase, &
   material_homog, &
   temperature, &
   thermalMapping, &
   PLASTICITY_NONE_ID, &
   PLASTICITY_ISOTROPIC_ID, &
   PLASTICITY_PHENOPOWERLAW_ID, &
   PLASTICITY_KINEHARDENING_ID, &
   PLASTICITY_DISLOTWIN_ID, &
   PLASTICITY_DISLOUCLA_ID, &
   PLASTICITY_NONLOCAL_ID
 use plastic_isotropic, only: &
   plastic_isotropic_LpAndItsTangent
 use plastic_phenopowerlaw, only: &
   plastic_phenopowerlaw_LpAndItsTangent
 use plastic_kinehardening, only: &
   plastic_kinehardening_LpAndItsTangent  
 use plastic_dislotwin, only: &
   plastic_dislotwin_LpAndItsTangent
 use plastic_disloucla, only: &
   plastic_disloucla_LpAndItsTangent
 use plastic_nonlocal, only: &
   plastic_nonlocal_LpAndItsTangent

 implicit none
 integer(pInt), intent(in) :: &
   ipc, &                                                                                           !< component-ID of integration point
   ip, &                                                                                            !< integration point
   el                                                                                               !< element
 real(pReal),   intent(in),  dimension(6) :: &
   S6                                                                                               !< 2nd Piola-Kirchhoff stress (vector notation)
 real(pReal),   intent(in),  dimension(3,3) :: &
   Fi                                                                                               !< intermediate deformation gradient
 real(pReal),   intent(out), dimension(3,3) :: &
   Lp                                                                                               !< plastic velocity gradient
 real(pReal),   intent(out), dimension(3,3,3,3) :: &
   dLp_dS, &
   dLp_dFi                                                                                          !< derivative of Lp with respect to Fi
 real(pReal), dimension(3,3,3,3) :: &
   dLp_dMp                                                                                          !< derivative of Lp with respect to Mandel stress
 real(pReal), dimension(9,9) :: &
   dLp_dMp99                                                                                        !< derivative of Lp with respect to Mstar (matrix notation)
 real(pReal), dimension(3,3) :: &
   Mp, &                                                                                            !< Mandel stress work conjugate with Lp
   S                                                                                                !< 2nd Piola-Kirchhoff stress
 integer(pInt) :: &
   ho, &                                                                                            !< homogenization
   tme                                                                                              !< thermal member position
 integer(pInt) :: &
   i, j, instance, of

 ho = material_homog(ip,el)
 tme = thermalMapping(ho)%p(ip,el)

 S  = math_Mandel6to33(S6)
 Mp  = math_mul33x33(math_mul33x33(transpose(Fi),Fi),S)

 plasticityType: select case (phase_plasticity(material_phase(ipc,ip,el)))

   case (PLASTICITY_NONE_ID) plasticityType
     Lp = 0.0_pReal
     dLp_dMp = 0.0_pReal

   case (PLASTICITY_ISOTROPIC_ID) plasticityType
     call plastic_isotropic_LpAndItsTangent       (Lp,dLp_dMp99, math_Mandel33to6(Mp),ipc,ip,el)
     dLp_dMp = math_Plain99to3333(dLp_dMp99)                                                        ! ToDo: We revert here the last statement in plastic_xx_LpAndItsTanget

   case (PLASTICITY_PHENOPOWERLAW_ID) plasticityType
     of = phasememberAt(ipc,ip,el)
     instance = phase_plasticityInstance(material_phase(ipc,ip,el))
     call plastic_phenopowerlaw_LpAndItsTangent   (Lp,dLp_dMp, Mp,instance,of)

   case (PLASTICITY_KINEHARDENING_ID) plasticityType
     call plastic_kinehardening_LpAndItsTangent   (Lp,dLp_dMp99, math_Mandel33to6(Mp),ipc,ip,el)
     dLp_dMp = math_Plain99to3333(dLp_dMp99)                                                        ! ToDo: We revert here the last statement in plastic_xx_LpAndItsTanget

   case (PLASTICITY_NONLOCAL_ID) plasticityType
     call plastic_nonlocal_LpAndItsTangent        (Lp,dLp_dMp99, math_Mandel33to6(Mp), &
                                                   temperature(ho)%p(tme),ip,el)
     dLp_dMp = math_Plain99to3333(dLp_dMp99)                                                        ! ToDo: We revert here the last statement in plastic_xx_LpAndItsTanget

   case (PLASTICITY_DISLOTWIN_ID) plasticityType
     call plastic_dislotwin_LpAndItsTangent       (Lp,dLp_dMp, Mp, &
                                                   temperature(ho)%p(tme),ipc,ip,el)

   case (PLASTICITY_DISLOUCLA_ID) plasticityType
     call plastic_disloucla_LpAndItsTangent       (Lp,dLp_dMp99, math_Mandel33to6(Mp), &
                                                   temperature(ho)%p(tme), ipc,ip,el)
     dLp_dMp = math_Plain99to3333(dLp_dMp99)                                                        ! ToDo: We revert here the last statement in plastic_xx_LpAndItsTanget

 end select plasticityType

 do concurrent(i = 1_pInt:3_pInt, j = 1_pInt:3_pInt)
   dLp_dFi(i,j,1:3,1:3) = math_mul33x33(math_mul33x33(Fi,S),transpose(dLp_dMp(i,j,1:3,1:3))) + &
                          math_mul33x33(math_mul33x33(Fi,dLp_dMp(i,j,1:3,1:3)),S)
   dLp_dS(i,j,1:3,1:3)  = math_mul33x33(math_mul33x33(transpose(Fi),Fi),dLp_dMp(i,j,1:3,1:3))       ! ToDo: @PS: why not:   dLp_dMp:(FiT Fi)
 enddo 

end subroutine constitutive_LpAndItsTangents


!--------------------------------------------------------------------------------------------------
!> @brief  contains the constitutive equation for calculating the velocity gradient
!--------------------------------------------------------------------------------------------------
subroutine constitutive_LiAndItsTangents(Li, dLi_dS, dLi_dFi, S6, Fi, ipc, ip, el)
 use prec, only: &
   pReal
 use math, only: &
   math_I3, &
   math_inv33, &
   math_det33, &
   math_mul33x33
 use material, only: &
   phase_plasticity, &
   material_phase, &
   phase_kinematics, &
   phase_Nkinematics, &
   PLASTICITY_isotropic_ID, &
   KINEMATICS_cleavage_opening_ID, &
   KINEMATICS_slipplane_opening_ID, &
   KINEMATICS_thermal_expansion_ID, &
   KINEMATICS_vacancy_strain_ID, &
   KINEMATICS_hydrogen_strain_ID
 use plastic_isotropic, only: &
   plastic_isotropic_LiAndItsTangent
 use kinematics_cleavage_opening, only: &
   kinematics_cleavage_opening_LiAndItsTangent
 use kinematics_slipplane_opening, only: &
   kinematics_slipplane_opening_LiAndItsTangent
 use kinematics_thermal_expansion, only: &
   kinematics_thermal_expansion_LiAndItsTangent
 use kinematics_vacancy_strain, only: &
   kinematics_vacancy_strain_LiAndItsTangent
 use kinematics_hydrogen_strain, only: &
   kinematics_hydrogen_strain_LiAndItsTangent

 implicit none
 integer(pInt), intent(in) :: &
   ipc, &                                                                                           !< component-ID of integration point
   ip, &                                                                                            !< integration point
   el                                                                                               !< element
 real(pReal),   intent(in),  dimension(6) :: &
   S6                                                                                               !< 2nd Piola-Kirchhoff stress (vector notation)
 real(pReal),   intent(in),  dimension(3,3) :: &
   Fi                                                                                               !< intermediate deformation gradient
 real(pReal),   intent(out), dimension(3,3) :: &
   Li                                                                                               !< intermediate velocity gradient
 real(pReal),   intent(out), dimension(3,3,3,3) :: &
   dLi_dS, &                                                                                        !< derivative of Li with respect to S
   dLi_dFi
 real(pReal), dimension(3,3) :: &
   my_Li                                                                                            !< intermediate velocity gradient
 real(pReal), dimension(3,3,3,3) :: &
   my_dLi_dS
 real(pReal), dimension(3,3) :: &
   FiInv, &
   temp_33
 real(pReal) :: &
   detFi
 integer(pInt) :: &
   k                                                                                                !< counter in kinematics loop
 integer(pInt) :: &
   i, j

 Li = 0.0_pReal
 dLi_dS  = 0.0_pReal
 dLi_dFi = 0.0_pReal

 plasticityType: select case (phase_plasticity(material_phase(ipc,ip,el)))
   case (PLASTICITY_isotropic_ID) plasticityType
     call plastic_isotropic_LiAndItsTangent(my_Li, my_dLi_dS, S6, ipc, ip, el)
   case default plasticityType
     my_Li = 0.0_pReal
     my_dLi_dS = 0.0_pReal
 end select plasticityType

 Li = Li + my_Li
 dLi_dS = dLi_dS + my_dLi_dS

 KinematicsLoop: do k = 1_pInt, phase_Nkinematics(material_phase(ipc,ip,el))
   kinematicsType: select case (phase_kinematics(k,material_phase(ipc,ip,el)))
     case (KINEMATICS_cleavage_opening_ID) kinematicsType
       call kinematics_cleavage_opening_LiAndItsTangent(my_Li, my_dLi_dS, S6, ipc, ip, el)
     case (KINEMATICS_slipplane_opening_ID) kinematicsType
       call kinematics_slipplane_opening_LiAndItsTangent(my_Li, my_dLi_dS, S6, ipc, ip, el)
     case (KINEMATICS_thermal_expansion_ID) kinematicsType
       call kinematics_thermal_expansion_LiAndItsTangent(my_Li, my_dLi_dS, ipc, ip, el)
     case (KINEMATICS_vacancy_strain_ID) kinematicsType
       call kinematics_vacancy_strain_LiAndItsTangent(my_Li, my_dLi_dS, ipc, ip, el)
     case (KINEMATICS_hydrogen_strain_ID) kinematicsType
       call kinematics_hydrogen_strain_LiAndItsTangent(my_Li, my_dLi_dS, ipc, ip, el)
     case default kinematicsType
       my_Li = 0.0_pReal
       my_dLi_dS = 0.0_pReal
   end select kinematicsType
   Li = Li + my_Li
   dLi_dS = dLi_dS + my_dLi_dS
 enddo KinematicsLoop

 FiInv = math_inv33(Fi)
 detFi = math_det33(Fi)
 Li = math_mul33x33(math_mul33x33(Fi,Li),FiInv)*detFi                                               !< push forward to intermediate configuration
 temp_33 = math_mul33x33(FiInv,Li)
 do concurrent(i = 1_pInt:3_pInt, j = 1_pInt:3_pInt)
   dLi_dS(1:3,1:3,i,j)  = math_mul33x33(math_mul33x33(Fi,dLi_dS(1:3,1:3,i,j)),FiInv)*detFi
   dLi_dFi(1:3,1:3,i,j) = dLi_dFi(1:3,1:3,i,j) + Li*FiInv(j,i)
   dLi_dFi(1:3,i,1:3,j) = dLi_dFi(1:3,i,1:3,j) + math_I3*temp_33(j,i) + Li*FiInv(j,i)
 end do

end subroutine constitutive_LiAndItsTangents


!--------------------------------------------------------------------------------------------------
!> @brief  collects initial intermediate deformation gradient
!--------------------------------------------------------------------------------------------------
pure function constitutive_initialFi(ipc, ip, el)
 use prec, only: &
   pReal
 use math, only: &
   math_I3, &
   math_inv33, &
   math_mul33x33
 use material, only: &
   phase_kinematics, &
   phase_Nkinematics, &
   material_phase, &
   KINEMATICS_thermal_expansion_ID, &
   KINEMATICS_vacancy_strain_ID, &
   KINEMATICS_hydrogen_strain_ID
 use kinematics_thermal_expansion, only: &
   kinematics_thermal_expansion_initialStrain
 use kinematics_vacancy_strain, only: &
   kinematics_vacancy_strain_initialStrain
 use kinematics_hydrogen_strain, only: &
   kinematics_hydrogen_strain_initialStrain

 implicit none
 integer(pInt), intent(in) :: &
   ipc, &                                                                                           !< component-ID of integration point
   ip, &                                                                                            !< integration point
   el                                                                                               !< element
 real(pReal), dimension(3,3) :: &
   constitutive_initialFi                                                                           !< composite initial intermediate deformation gradient
 integer(pInt) :: &
   k                                                                                                !< counter in kinematics loop

 constitutive_initialFi = math_I3

 KinematicsLoop: do k = 1_pInt, phase_Nkinematics(material_phase(ipc,ip,el))                        !< Warning: small initial strain assumption
   kinematicsType: select case (phase_kinematics(k,material_phase(ipc,ip,el)))
     case (KINEMATICS_thermal_expansion_ID) kinematicsType
       constitutive_initialFi = &
         constitutive_initialFi + kinematics_thermal_expansion_initialStrain(ipc, ip, el)
     case (KINEMATICS_vacancy_strain_ID) kinematicsType
       constitutive_initialFi = &
         constitutive_initialFi + kinematics_vacancy_strain_initialStrain(ipc, ip, el)
     case (KINEMATICS_hydrogen_strain_ID) kinematicsType
       constitutive_initialFi = &
         constitutive_initialFi + kinematics_hydrogen_strain_initialStrain(ipc, ip, el)
   end select kinematicsType
 enddo KinematicsLoop

end function constitutive_initialFi


!--------------------------------------------------------------------------------------------------
!> @brief returns the 2nd Piola-Kirchhoff stress tensor and its tangent with respect to
!> the elastic/intermediate deformation gradients depending on the selected elastic law 
!! (so far no case switch because only Hooke is implemented)
!--------------------------------------------------------------------------------------------------
subroutine constitutive_SandItsTangents(S, dS_dFe, dS_dFi, Fe, Fi, ipc, ip, el)
 use prec, only: &
   pReal

 implicit none
 integer(pInt), intent(in) :: &
   ipc, &                                                                                           !< component-ID of integration point
   ip, &                                                                                            !< integration point
   el                                                                                               !< element
 real(pReal),   intent(in),  dimension(3,3) :: &
   Fe, &                                                                                            !< elastic deformation gradient
   Fi                                                                                               !< intermediate deformation gradient
 real(pReal),   intent(out), dimension(3,3) :: &
   S                                                                                                !< 2nd Piola-Kirchhoff stress tensor
 real(pReal),   intent(out), dimension(3,3,3,3) :: &
   dS_dFe, &                                                                                        !< derivative of 2nd P-K stress with respect to elastic deformation gradient
   dS_dFi                                                                                           !< derivative of 2nd P-K stress with respect to intermediate deformation gradient

 call constitutive_hooke_SandItsTangents(S, dS_dFe, dS_dFi, Fe, Fi, ipc, ip, el)


end subroutine constitutive_SandItsTangents


!--------------------------------------------------------------------------------------------------
!> @brief returns the 2nd Piola-Kirchhoff stress tensor and its tangent with respect to
!> the elastic and intermeidate deformation gradients using Hookes law
!--------------------------------------------------------------------------------------------------
subroutine constitutive_hooke_SandItsTangents(S, dS_dFe, dS_dFi, Fe, Fi, ipc, ip, el)
 use prec, only: &
   pReal
 use math, only : &
   math_mul33x33, &
   math_mul3333xx33, &
   math_Mandel66to3333, &
   math_I3
 use material, only: &
   material_phase, &
   material_homog, &
   phase_NstiffnessDegradations, &
   phase_stiffnessDegradation, &
   damage, &
   damageMapping, &
   porosity, &
   porosityMapping, &
   STIFFNESS_DEGRADATION_damage_ID, &
   STIFFNESS_DEGRADATION_porosity_ID

 implicit none
 integer(pInt), intent(in) :: &
   ipc, &                                                                                           !< component-ID of integration point
   ip, &                                                                                            !< integration point
   el                                                                                               !< element
 real(pReal),   intent(in),  dimension(3,3) :: &
   Fe, &                                                                                            !< elastic deformation gradient
   Fi                                                                                               !< intermediate deformation gradient
 real(pReal),   intent(out), dimension(3,3) :: &
   S                                                                                                !< 2nd Piola-Kirchhoff stress tensor in lattice configuration
 real(pReal),   intent(out), dimension(3,3,3,3) :: &
   dS_dFe, &                                                                                        !< derivative of 2nd P-K stress with respect to elastic deformation gradient
   dS_dFi                                                                                           !< derivative of 2nd P-K stress with respect to intermediate deformation gradient
 real(pReal), dimension(3,3) :: E
 real(pReal), dimension(3,3,3,3) :: C
 integer(pInt) :: &
   ho, &                                                                                            !< homogenization
   d                                                                                                !< counter in degradation loop
 integer(pInt) :: &
   i, j

 ho = material_homog(ip,el)

 C = math_Mandel66to3333(constitutive_homogenizedC(ipc,ip,el))

 DegradationLoop: do d = 1_pInt, phase_NstiffnessDegradations(material_phase(ipc,ip,el))
   degradationType: select case(phase_stiffnessDegradation(d,material_phase(ipc,ip,el)))
     case (STIFFNESS_DEGRADATION_damage_ID) degradationType
       C = C * damage(ho)%p(damageMapping(ho)%p(ip,el))**2_pInt
     case (STIFFNESS_DEGRADATION_porosity_ID) degradationType
       C = C * porosity(ho)%p(porosityMapping(ho)%p(ip,el))**2_pInt
   end select degradationType
 enddo DegradationLoop

 E = 0.5_pReal*(math_mul33x33(transpose(Fe),Fe)-math_I3)                                            !< Green-Lagrange strain in unloaded configuration
 S = math_mul3333xx33(C,math_mul33x33(math_mul33x33(transpose(Fi),E),Fi))                           !< 2PK stress in lattice configuration in work conjugate with GL strain pulled back to lattice configuration

 dS_dFe = 0.0_pReal
 forall (i=1_pInt:3_pInt, j=1_pInt:3_pInt)
   dS_dFe(i,j,1:3,1:3) = &
     math_mul33x33(Fe,math_mul33x33(math_mul33x33(Fi,C(i,j,1:3,1:3)),transpose(Fi)))                !< dS_ij/dFe_kl = C_ijmn * Fi_lm * Fi_on * Fe_ko
   dS_dFi(i,j,1:3,1:3) = 2.0_pReal*math_mul33x33(math_mul33x33(E,Fi),C(i,j,1:3,1:3))                !< dS_ij/dFi_kl = C_ijln * E_km * Fe_mn
 end forall

end subroutine constitutive_hooke_SandItsTangents


!--------------------------------------------------------------------------------------------------
!> @brief contains the constitutive equation for calculating the rate of change of microstructure
!--------------------------------------------------------------------------------------------------
subroutine constitutive_collectDotState(S6, FeArray, Fi, FpArray, subdt, subfracArray,ipc, ip, el)
 use prec, only: &
   pReal, &
   pLongInt
 use debug, only: &
   debug_level, &
   debug_constitutive, &
   debug_levelBasic
 use math, only: &
   math_mul33x33, &
   math_Mandel6to33, &
   math_Mandel33to6, &
   math_mul33x33
 use mesh, only: &
   mesh_NcpElems, &
   mesh_maxNips
 use material, only: &
   phasememberAt, &
   phase_plasticityInstance, &
   phase_plasticity, &
   phase_source, &
   phase_Nsources, &
   material_phase, &
   material_homog, &
   temperature, &
   thermalMapping, &
   homogenization_maxNgrains, &
   PLASTICITY_none_ID, &
   PLASTICITY_isotropic_ID, &
   PLASTICITY_phenopowerlaw_ID, &
   PLASTICITY_kinehardening_ID, &
   PLASTICITY_dislotwin_ID, &
   PLASTICITY_disloucla_ID, &
   PLASTICITY_nonlocal_ID, &
   SOURCE_damage_isoDuctile_ID, &
   SOURCE_damage_anisoBrittle_ID, &
   SOURCE_damage_anisoDuctile_ID, &
   SOURCE_thermal_externalheat_ID
 use plastic_isotropic, only:  &
   plastic_isotropic_dotState
 use plastic_phenopowerlaw, only: &
   plastic_phenopowerlaw_dotState
 use plastic_kinehardening, only: &
   plastic_kinehardening_dotState  
 use plastic_dislotwin, only: &
   plastic_dislotwin_dotState
 use plastic_disloucla, only: &
   plastic_disloucla_dotState
 use plastic_nonlocal, only: &
   plastic_nonlocal_dotState
 use source_damage_isoDuctile, only: &
   source_damage_isoDuctile_dotState
 use source_damage_anisoBrittle, only: &
   source_damage_anisoBrittle_dotState
 use source_damage_anisoDuctile, only: &
   source_damage_anisoDuctile_dotState
 use source_thermal_externalheat, only: &
   source_thermal_externalheat_dotState

 implicit none
 integer(pInt), intent(in) :: &
   ipc, &                                                                                           !< component-ID of integration point
   ip, &                                                                                            !< integration point
   el                                                                                               !< element
 real(pReal),  intent(in) :: &
   subdt                                                                                            !< timestep
 real(pReal),  intent(in), dimension(homogenization_maxNgrains,mesh_maxNips,mesh_NcpElems) :: &
   subfracArray                                                                                     !< subfraction of timestep
 real(pReal),  intent(in), dimension(3,3,homogenization_maxNgrains,mesh_maxNips,mesh_NcpElems) :: &
   FeArray, &                                                                                       !< elastic deformation gradient
   FpArray                                                                                          !< plastic deformation gradient
 real(pReal),  intent(in), dimension(3,3) :: &
   Fi                                                                                               !< intermediate deformation gradient
 real(pReal),  intent(in), dimension(6) :: &
   S6                                                                                               !< 2nd Piola Kirchhoff stress (vector notation)
 real(pReal),              dimension(3,3) :: &
   Mp
 integer(pInt) :: &
   ho, &                                                                                            !< homogenization
   tme, &                                                                                           !< thermal member position
   s, &                                                                                                !< counter in source loop
   instance, of

 ho  = material_homog(    ip,el)
 tme = thermalMapping(ho)%p(ip,el)

 Mp  = math_mul33x33(math_mul33x33(transpose(Fi),Fi),math_Mandel6to33(S6))

 plasticityType: select case (phase_plasticity(material_phase(ipc,ip,el)))

   case (PLASTICITY_ISOTROPIC_ID) plasticityType
     call plastic_isotropic_dotState    (math_Mandel33to6(Mp),ipc,ip,el)

   case (PLASTICITY_PHENOPOWERLAW_ID) plasticityType
     of = phasememberAt(ipc,ip,el)
     instance = phase_plasticityInstance(material_phase(ipc,ip,el))
     call plastic_phenopowerlaw_dotState(Mp,instance,of)

   case (PLASTICITY_KINEHARDENING_ID) plasticityType
     call plastic_kinehardening_dotState(math_Mandel33to6(Mp),ipc,ip,el)

   case (PLASTICITY_DISLOTWIN_ID) plasticityType
<<<<<<< HEAD
     call plastic_dislotwin_dotState    (Mstar,temperature(ho)%p(tme), &
=======
     call plastic_dislotwin_dotState    (math_Mandel33to6(Mp),temperature(ho)%p(tme), &
>>>>>>> d5cf7d21
                                         ipc,ip,el)

   case (PLASTICITY_DISLOUCLA_ID) plasticityType
     call plastic_disloucla_dotState    (math_Mandel33to6(Mp),temperature(ho)%p(tme), &
                                         ipc,ip,el)

   case (PLASTICITY_NONLOCAL_ID) plasticityType
     call plastic_nonlocal_dotState     (math_Mandel33to6(Mp),FeArray,FpArray,temperature(ho)%p(tme), &
                                         subdt,subfracArray,ip,el)
 end select plasticityType

 SourceLoop: do s = 1_pInt, phase_Nsources(material_phase(ipc,ip,el))

   sourceType: select case (phase_source(s,material_phase(ipc,ip,el)))

     case (SOURCE_damage_anisoBrittle_ID) sourceType
       call source_damage_anisoBrittle_dotState (S6, ipc, ip, el) !< correct stress?

     case (SOURCE_damage_isoDuctile_ID) sourceType
       call source_damage_isoDuctile_dotState   (         ipc, ip, el)

     case (SOURCE_damage_anisoDuctile_ID) sourceType
       call source_damage_anisoDuctile_dotState (         ipc, ip, el)

     case (SOURCE_thermal_externalheat_ID) sourceType
       call source_thermal_externalheat_dotState(         ipc, ip, el)

   end select sourceType

 enddo SourceLoop

end subroutine constitutive_collectDotState

!--------------------------------------------------------------------------------------------------
!> @brief for constitutive models having an instantaneous change of state
!> will return false if delta state is not needed/supported by the constitutive model
!--------------------------------------------------------------------------------------------------
subroutine constitutive_collectDeltaState(S6, Fe, Fi, ipc, ip, el)
 use prec, only: &
   pReal, &
   pLongInt
 use debug, only: &
   debug_level, &
   debug_constitutive, &
   debug_levelBasic
 use math, only: &
   math_Mandel6to33, &
   math_Mandel33to6, &
   math_mul33x33
 use material, only: &
   phase_plasticity, &
   phase_source, &
   phase_Nsources, &
   material_phase, &
   PLASTICITY_KINEHARDENING_ID, &
   PLASTICITY_NONLOCAL_ID, &
   SOURCE_damage_isoBrittle_ID, &
   SOURCE_vacancy_irradiation_ID, &
   SOURCE_vacancy_thermalfluc_ID
 use plastic_kinehardening, only: &
   plastic_kinehardening_deltaState   
 use plastic_nonlocal, only: &
   plastic_nonlocal_deltaState
 use source_damage_isoBrittle, only: &
   source_damage_isoBrittle_deltaState
 use source_vacancy_irradiation, only: &
   source_vacancy_irradiation_deltaState
 use source_vacancy_thermalfluc, only: &
   source_vacancy_thermalfluc_deltaState

 implicit none
 integer(pInt), intent(in) :: &
   ipc, &                                                                                           !< component-ID of integration point
   ip, &                                                                                            !< integration point
   el                                                                                               !< element
 real(pReal),   intent(in),  dimension(6) :: &
   S6                                                                                               !< 2nd Piola Kirchhoff stress (vector notation)
 real(pReal),   intent(in), dimension(3,3) :: &
   Fe, &                                                                                            !< elastic deformation gradient
   Fi                                                                                               !< intermediate deformation gradient
 real(pReal),               dimension(3,3) :: &
   Mstar
 integer(pInt) :: &
   s                                                                                                !< counter in source loop

 Mstar  = math_mul33x33(math_mul33x33(transpose(Fi),Fi),math_Mandel6to33(S6))

 plasticityType: select case (phase_plasticity(material_phase(ipc,ip,el)))

   case (PLASTICITY_KINEHARDENING_ID) plasticityType
     call plastic_kinehardening_deltaState(math_Mandel33to6(Mstar),ipc,ip,el)

   case (PLASTICITY_NONLOCAL_ID) plasticityType
     call plastic_nonlocal_deltaState(math_Mandel33to6(Mstar),ip,el)

 end select plasticityType

 sourceLoop: do s = 1_pInt, phase_Nsources(material_phase(ipc,ip,el))

    sourceType: select case (phase_source(s,material_phase(ipc,ip,el)))

     case (SOURCE_damage_isoBrittle_ID) sourceType
       call source_damage_isoBrittle_deltaState  (constitutive_homogenizedC(ipc,ip,el), Fe, &
                                                  ipc, ip, el)

     case (SOURCE_vacancy_irradiation_ID) sourceType
       call source_vacancy_irradiation_deltaState(ipc, ip, el)

     case (SOURCE_vacancy_thermalfluc_ID) sourceType
       call source_vacancy_thermalfluc_deltaState(ipc, ip, el)

   end select sourceType

 enddo SourceLoop

end subroutine constitutive_collectDeltaState


!--------------------------------------------------------------------------------------------------
!> @brief returns array of constitutive results
!--------------------------------------------------------------------------------------------------
function constitutive_postResults(S6, Fi, FeArray, ipc, ip, el)
 use prec, only: &
   pReal
 use math, only: &
  math_Mandel6to33, &
  math_mul33x33
 use mesh, only: &
   mesh_NcpElems, &
   mesh_maxNips
 use material, only: &
   phasememberAt, &
   phase_plasticityInstance, &
   plasticState, &
   sourceState, &
   phase_plasticity, &
   phase_source, &
   phase_Nsources, &
   material_phase, &
   material_homog, &
   temperature, &
   thermalMapping, &
   homogenization_maxNgrains, &
   PLASTICITY_NONE_ID, &
   PLASTICITY_ISOTROPIC_ID, &
   PLASTICITY_PHENOPOWERLAW_ID, &
   PLASTICITY_KINEHARDENING_ID, &
   PLASTICITY_DISLOTWIN_ID, &
   PLASTICITY_DISLOUCLA_ID, &
   PLASTICITY_NONLOCAL_ID, &
   SOURCE_damage_isoBrittle_ID, &
   SOURCE_damage_isoDuctile_ID, &
   SOURCE_damage_anisoBrittle_ID, &
   SOURCE_damage_anisoDuctile_ID
 use plastic_isotropic, only: &
   plastic_isotropic_postResults
 use plastic_phenopowerlaw, only: &
   plastic_phenopowerlaw_postResults
 use plastic_kinehardening, only: &
   plastic_kinehardening_postResults
 use plastic_dislotwin, only: &
   plastic_dislotwin_postResults
 use plastic_disloucla, only: &
   plastic_disloucla_postResults
 use plastic_nonlocal, only: &
   plastic_nonlocal_postResults
 use source_damage_isoBrittle, only: &
   source_damage_isoBrittle_postResults
 use source_damage_isoDuctile, only: &
   source_damage_isoDuctile_postResults
 use source_damage_anisoBrittle, only: &
   source_damage_anisoBrittle_postResults
 use source_damage_anisoDuctile, only: &
   source_damage_anisoDuctile_postResults

 implicit none
 integer(pInt), intent(in) :: &
   ipc, &                                                                                           !< component-ID of integration point
   ip, &                                                                                            !< integration point
   el                                                                                               !< element
 real(pReal), dimension(plasticState(material_phase(ipc,ip,el))%sizePostResults + &
                        sum(sourceState(material_phase(ipc,ip,el))%p(:)%sizePostResults)) :: &
   constitutive_postResults
 real(pReal),  intent(in), dimension(3,3) :: &
   Fi                                                                                               !< intermediate deformation gradient
 real(pReal),  intent(in), dimension(3,3,homogenization_maxNgrains,mesh_maxNips,mesh_NcpElems) :: &
   FeArray                                                                                          !< elastic deformation gradient
 real(pReal),  intent(in), dimension(6) :: &
   S6                                                                                               !< 2nd Piola Kirchhoff stress (vector notation)
 real(pReal), dimension(3,3) :: &
   Mp                                                                                               !< Mandel stress
 integer(pInt) :: &
   startPos, endPos
 integer(pInt) :: &
   ho, &                                                                                            !< homogenization
   tme, &                                                                                           !< thermal member position
   s, of, instance                                                                                  !< counter in source loop

 constitutive_postResults = 0.0_pReal

 Mp  = math_mul33x33(math_mul33x33(transpose(Fi),Fi),math_Mandel6to33(S6))

 ho = material_homog(    ip,el)
 tme = thermalMapping(ho)%p(ip,el)

 startPos = 1_pInt
 endPos = plasticState(material_phase(ipc,ip,el))%sizePostResults

 plasticityType: select case (phase_plasticity(material_phase(ipc,ip,el)))
   case (PLASTICITY_ISOTROPIC_ID) plasticityType
     constitutive_postResults(startPos:endPos) = &
       plastic_isotropic_postResults(S6,ipc,ip,el)
   case (PLASTICITY_PHENOPOWERLAW_ID) plasticityType
     of = phasememberAt(ipc,ip,el)
     instance = phase_plasticityInstance(material_phase(ipc,ip,el))
     constitutive_postResults(startPos:endPos) = &
       plastic_phenopowerlaw_postResults(Mp,instance,of)
   case (PLASTICITY_KINEHARDENING_ID) plasticityType
     constitutive_postResults(startPos:endPos) = &
       plastic_kinehardening_postResults(S6,ipc,ip,el)
   case (PLASTICITY_DISLOTWIN_ID) plasticityType
     constitutive_postResults(startPos:endPos) = &
       plastic_dislotwin_postResults(S6,temperature(ho)%p(tme),ipc,ip,el)
   case (PLASTICITY_DISLOUCLA_ID) plasticityType
     constitutive_postResults(startPos:endPos) = &
       plastic_disloucla_postResults(S6,temperature(ho)%p(tme),ipc,ip,el)
   case (PLASTICITY_NONLOCAL_ID) plasticityType
     constitutive_postResults(startPos:endPos) = &
       plastic_nonlocal_postResults (S6,FeArray,ip,el)
 end select plasticityType

 SourceLoop: do s = 1_pInt, phase_Nsources(material_phase(ipc,ip,el))
   startPos = endPos + 1_pInt
   endPos = endPos + sourceState(material_phase(ipc,ip,el))%p(s)%sizePostResults
   sourceType: select case (phase_source(s,material_phase(ipc,ip,el)))
     case (SOURCE_damage_isoBrittle_ID) sourceType
       constitutive_postResults(startPos:endPos) = source_damage_isoBrittle_postResults(ipc, ip, el)
     case (SOURCE_damage_isoDuctile_ID) sourceType
       constitutive_postResults(startPos:endPos) = source_damage_isoDuctile_postResults(ipc, ip, el)
     case (SOURCE_damage_anisoBrittle_ID) sourceType
       constitutive_postResults(startPos:endPos) = source_damage_anisoBrittle_postResults(ipc, ip, el)
     case (SOURCE_damage_anisoDuctile_ID) sourceType
       constitutive_postResults(startPos:endPos) = source_damage_anisoDuctile_postResults(ipc, ip, el)
   end select sourceType
 enddo SourceLoop

end function constitutive_postResults

end module constitutive<|MERGE_RESOLUTION|>--- conflicted
+++ resolved
@@ -913,11 +913,7 @@
      call plastic_kinehardening_dotState(math_Mandel33to6(Mp),ipc,ip,el)
 
    case (PLASTICITY_DISLOTWIN_ID) plasticityType
-<<<<<<< HEAD
-     call plastic_dislotwin_dotState    (Mstar,temperature(ho)%p(tme), &
-=======
      call plastic_dislotwin_dotState    (math_Mandel33to6(Mp),temperature(ho)%p(tme), &
->>>>>>> d5cf7d21
                                          ipc,ip,el)
 
    case (PLASTICITY_DISLOUCLA_ID) plasticityType
