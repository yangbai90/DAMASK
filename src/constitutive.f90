--- conflicted
+++ resolved
@@ -48,11 +48,8 @@
  use IO, only: &
    IO_error, &
    IO_open_file, &
-   IO_checkAndRewind, &
    IO_open_jobFile_stat, &
    IO_write_jobFile
- use config, only: &
-   config_phase
  use config, only: &
    material_Nphase, &
    material_localFileExt, &
@@ -132,7 +129,7 @@
  nonlocalConstitutionPresent = .false.
 
 !--------------------------------------------------------------------------------------------------
-! parse plasticities from config file
+! initialized plasticity
  if (any(phase_plasticity == PLASTICITY_NONE_ID))          call plastic_none_init
  if (any(phase_plasticity == PLASTICITY_ISOTROPIC_ID))     call plastic_isotropic_init
  if (any(phase_plasticity == PLASTICITY_PHENOPOWERLAW_ID)) call plastic_phenopowerlaw_init
@@ -140,35 +137,21 @@
  if (any(phase_plasticity == PLASTICITY_DISLOTWIN_ID))     call plastic_dislotwin_init
  if (any(phase_plasticity == PLASTICITY_DISLOUCLA_ID))     call plastic_disloucla_init
  if (any(phase_plasticity == PLASTICITY_NONLOCAL_ID))      call plastic_nonlocal_init
- 
- 
-!--------------------------------------------------------------------------------------------------
-! open material.config
- if (.not. IO_open_jobFile_stat(FILEUNIT,material_localFileExt)) &                                  ! no local material configuration present...
-   call IO_open_file(FILEUNIT,material_configFile)                                                  ! ... open material.config file
-
-!--------------------------------------------------------------------------------------------------
-! parse source mechanisms from config file
-<<<<<<< HEAD
- call IO_checkAndRewind(FILEUNIT)
+
+!--------------------------------------------------------------------------------------------------
+! initialize source mechanisms
  if (any(phase_source == SOURCE_thermal_dissipation_ID))     call source_thermal_dissipation_init
  if (any(phase_source == SOURCE_thermal_externalheat_ID))    call source_thermal_externalheat_init
-=======
- if (any(phase_source == SOURCE_thermal_dissipation_ID))     call source_thermal_dissipation_init(FILEUNIT)
- if (any(phase_source == SOURCE_thermal_externalheat_ID))    call source_thermal_externalheat_init(FILEUNIT)
->>>>>>> f23eedb4
  if (any(phase_source == SOURCE_damage_isoBrittle_ID))       call source_damage_isoBrittle_init
  if (any(phase_source == SOURCE_damage_isoDuctile_ID))       call source_damage_isoDuctile_init
  if (any(phase_source == SOURCE_damage_anisoBrittle_ID))     call source_damage_anisoBrittle_init
  if (any(phase_source == SOURCE_damage_anisoDuctile_ID))     call source_damage_anisoDuctile_init
-
-!--------------------------------------------------------------------------------------------------
-! parse kinematic mechanisms from config file
- call IO_checkAndRewind(FILEUNIT)
+ 
+!--------------------------------------------------------------------------------------------------
+! initialize kinematic mechanisms
  if (any(phase_kinematics == KINEMATICS_cleavage_opening_ID))  call kinematics_cleavage_opening_init
  if (any(phase_kinematics == KINEMATICS_slipplane_opening_ID)) call kinematics_slipplane_opening_init
  if (any(phase_kinematics == KINEMATICS_thermal_expansion_ID)) call kinematics_thermal_expansion_init
- close(FILEUNIT)
 
  call config_deallocate('material.config/phase')
 
@@ -481,7 +464,7 @@
    case (PLASTICITY_KINEHARDENING_ID) plasticityType
      of = phasememberAt(ipc,ip,el)
      instance = phase_plasticityInstance(material_phase(ipc,ip,el))
-     call plastic_kinehardening_LpAndItsTangent   (Lp,dLp_dMp,Mp,instance,of)
+     call plastic_kinehardening_LpAndItsTangent   (Lp,dLp_dMp, Mp,instance,of)
 
    case (PLASTICITY_NONLOCAL_ID) plasticityType
      call plastic_nonlocal_LpAndItsTangent        (Lp,dLp_dMp,Mp, &
@@ -528,8 +511,7 @@
    math_I3, &
    math_inv33, &
    math_det33, &
-   math_mul33x33, &
-   math_6toSym33
+   math_mul33x33
  use material, only: &
    phasememberAt, &
    phase_plasticity, &
@@ -632,9 +614,7 @@
  use prec, only: &
    pReal
  use math, only: &
-   math_I3, &
-   math_inv33, &
-   math_mul33x33
+   math_I3
  use material, only: &
    material_phase, &
    material_homog, &
@@ -773,7 +753,7 @@
 !--------------------------------------------------------------------------------------------------
 !> @brief contains the constitutive equation for calculating the rate of change of microstructure
 !--------------------------------------------------------------------------------------------------
-subroutine constitutive_collectDotState(S, FeArray, Fi, FpArray, subdt, subfracArray,ipc, ip, el)
+subroutine constitutive_collectDotState(S, FeArray, Fi, FpArray, subdt, ipc, ip, el)
  use prec, only: &
    pReal, &
    pLongInt
@@ -783,8 +763,6 @@
    debug_levelBasic
  use math, only: &
    math_mul33x33, &
-   math_6toSym33, &
-   math_sym33to6, &
    math_mul33x33
  use mesh, only: &
    theMesh
@@ -838,8 +816,6 @@
    el                                                                                               !< element
  real(pReal),  intent(in) :: &
    subdt                                                                                            !< timestep
- real(pReal),  intent(in), dimension(homogenization_maxNgrains,theMesh%elem%nIPs,theMesh%Nelems) :: &
-   subfracArray                                                                                     !< subfraction of timestep
  real(pReal),  intent(in), dimension(3,3,homogenization_maxNgrains,theMesh%elem%nIPs,theMesh%Nelems) :: &
    FeArray, &                                                                                       !< elastic deformation gradient
    FpArray                                                                                          !< plastic deformation gradient
@@ -900,13 +876,13 @@
        call source_damage_anisoBrittle_dotState (S, ipc, ip, el) !< correct stress?
 
      case (SOURCE_damage_isoDuctile_ID) sourceType
-       call source_damage_isoDuctile_dotState   (   ipc, ip, el)
+       call source_damage_isoDuctile_dotState   (         ipc, ip, el)
 
      case (SOURCE_damage_anisoDuctile_ID) sourceType
-       call source_damage_anisoDuctile_dotState (   ipc, ip, el)
+       call source_damage_anisoDuctile_dotState (         ipc, ip, el)
 
      case (SOURCE_thermal_externalheat_ID) sourceType
-       call source_thermal_externalheat_dotState(   ipc, ip, el)
+       call source_thermal_externalheat_dotState(         ipc, ip, el)
 
    end select sourceType
 
@@ -927,7 +903,6 @@
    debug_constitutive, &
    debug_levelBasic
  use math, only: &
-   math_sym33to6, &
    math_mul33x33
  use material, only: &
    phasememberAt, &
@@ -993,14 +968,11 @@
 !--------------------------------------------------------------------------------------------------
 !> @brief returns array of constitutive results
 !--------------------------------------------------------------------------------------------------
-function constitutive_postResults(S, Fi, FeArray, ipc, ip, el)
+function constitutive_postResults(S, Fi, ipc, ip, el)
  use prec, only: &
    pReal
  use math, only: &
-  math_6toSym33, &
   math_mul33x33
- use mesh, only: &
-   theMesh
  use material, only: &
    phasememberAt, &
    phase_plasticityInstance, &
@@ -1013,7 +985,6 @@
    material_homogenizationAt, &
    temperature, &
    thermalMapping, &
-   homogenization_maxNgrains, &
    PLASTICITY_NONE_ID, &
    PLASTICITY_ISOTROPIC_ID, &
    PLASTICITY_PHENOPOWERLAW_ID, &
@@ -1056,8 +1027,6 @@
    constitutive_postResults
  real(pReal),  intent(in), dimension(3,3) :: &
    Fi                                                                                               !< intermediate deformation gradient
- real(pReal),  intent(in), dimension(3,3,homogenization_maxNgrains,theMesh%elem%nIPs,theMesh%Nelems) :: &
-   FeArray                                                                                          !< elastic deformation gradient
  real(pReal),  intent(in), dimension(3,3) :: &
    S                                                                                                !< 2nd Piola Kirchhoff stress
  real(pReal), dimension(3,3) :: &
