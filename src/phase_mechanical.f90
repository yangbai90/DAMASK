--- conflicted
+++ resolved
@@ -81,16 +81,10 @@
 
     module function plastic_dotState(subdt,ph,en) result(dotState)
       integer, intent(in) :: &
-<<<<<<< HEAD
-=======
-        co, &                                                                                       !< constituent
-        ip, &                                                                                       !< integration point
-        el, &                                                                                       !< element
->>>>>>> 5f7a18c3
         ph, &
         en
       real(pReal),  intent(in) :: &
-        subdt                                                                                       !< timestep
+        subdt                                                                                           !< timestep
       real(pReal), dimension(plasticState(ph)%sizeDotState) :: &
         dotState
     end function plastic_dotState
@@ -854,17 +848,10 @@
     plasticState(ph)%state(1:sizeDotState,en) = subState0 &
                                               + dotState * Delta_t
 
-<<<<<<< HEAD
-    broken = integrateStress(F_0 + (F - F_0) * Delta_t * C(stage),subFp0,subFi0,Delta_t * C(stage),ph,en)
+    broken = integrateStress(F_0+(F-F_0)*Delta_t*C(stage),subFp0,subFi0,Delta_t*C(stage), ph,en)
     if(broken) exit
 
-    dotState = plastic_dotState(Delta_t,ph,en)
-=======
-    broken = integrateStress(F_0 + (F-F_0) * Delta_t*C(stage),subFp0,subFi0,Delta_t*C(stage),co,ip,el)
-    if(broken) exit
-
-    dotState = plastic_dotState(Delta_t*C(stage), co,ip,el,ph,en)
->>>>>>> 5f7a18c3
+    dotState = plastic_dotState(Delta_t*C(stage), ph,en)
     if (any(IEEE_is_NaN(dotState))) exit
 
   enddo
