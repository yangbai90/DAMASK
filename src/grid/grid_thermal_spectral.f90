!--------------------------------------------------------------------------------------------------
!> @author Martin Diehl, Max-Planck-Institut für Eisenforschung GmbH
!> @author Pratheek Shanthraj, Max-Planck-Institut für Eisenforschung GmbH
!> @author Shaokang Zhang, Max-Planck-Institut für Eisenforschung GmbH
!> @brief Spectral solver for thermal conduction
!--------------------------------------------------------------------------------------------------
module grid_thermal_spectral
#include <petsc/finclude/petscsnes.h>
#include <petsc/finclude/petscdmda.h>
  use PETScDMDA
  use PETScSNES
#if (PETSC_VERSION_MAJOR==3 && PETSC_VERSION_MINOR>14) && !defined(PETSC_HAVE_MPI_F90MODULE_VISIBILITY)
  use MPI_f08
#endif

  use prec
  use parallelization
  use IO
  use DAMASK_interface
  use HDF5_utilities
  use HDF5
  use spectral_utilities
  use discretization_grid
  use homogenization
  use YAML_types
  use config

  implicit none
  private

  type :: tNumerics
    integer :: &
      itmax                                                                                         !< maximum number of iterations
    real(pReal) :: &
      eps_thermal_atol, &                                                                           !< absolute tolerance for thermal equilibrium
      eps_thermal_rtol                                                                              !< relative tolerance for thermal equilibrium
  end type tNumerics

  type(tNumerics) :: num

  type(tSolutionParams) :: params
!--------------------------------------------------------------------------------------------------
! PETSc data
  SNES :: SNES_thermal
  Vec :: solution_vec
  real(pReal), dimension(:,:,:), allocatable :: &
    T_current, &                                                                                    !< field of current temperature
    T_lastInc, &                                                                                    !< field of previous temperature
    T_stagInc                                                                                       !< field of staggered temperature

!--------------------------------------------------------------------------------------------------
! reference diffusion tensor, mobility etc.
  integer                     :: totalIter = 0                                                      !< total iteration in current increment
  real(pReal), dimension(3,3) :: K_ref
  real(pReal)                 :: mu_ref

  public :: &
    grid_thermal_spectral_init, &
    grid_thermal_spectral_solution, &
    grid_thermal_spectral_restartWrite, &
    grid_thermal_spectral_forward

contains

!--------------------------------------------------------------------------------------------------
!> @brief allocates all neccessary fields and fills them with data
!--------------------------------------------------------------------------------------------------
subroutine grid_thermal_spectral_init(T_0)

  real(pReal), intent(in) :: T_0

  PetscInt, dimension(0:worldsize-1) :: localK
  integer :: i, j, k, ce
  DM :: thermal_grid
  PetscScalar, dimension(:,:,:), pointer :: T_PETSc
  integer(MPI_INTEGER_KIND) :: err_MPI
  PetscErrorCode :: err_PETSc
  integer(HID_T) :: fileHandle, groupHandle
  class(tNode), pointer :: &
    num_grid

  print'(/,1x,a)', '<<<+-  grid_thermal_spectral init  -+>>>'

  print'(/,1x,a)', 'P. Shanthraj et al., Handbook of Mechanics of Materials, 2019'
  print'(  1x,a)', 'https://doi.org/10.1007/978-981-10-6855-3_80'

!-------------------------------------------------------------------------------------------------
! read numerical parameters and do sanity checks
  num_grid => config_numerics%get('grid',defaultVal=emptyDict)
  num%itmax            = num_grid%get_asInt   ('itmax',           defaultVal=250)
  num%eps_thermal_atol = num_grid%get_asFloat ('eps_thermal_atol',defaultVal=1.0e-2_pReal)
  num%eps_thermal_rtol = num_grid%get_asFloat ('eps_thermal_rtol',defaultVal=1.0e-6_pReal)

  if (num%itmax <= 1)                    call IO_error(301,ext_msg='itmax')
  if (num%eps_thermal_atol <= 0.0_pReal) call IO_error(301,ext_msg='eps_thermal_atol')
  if (num%eps_thermal_rtol <= 0.0_pReal) call IO_error(301,ext_msg='eps_thermal_rtol')

!--------------------------------------------------------------------------------------------------
! set default and user defined options for PETSc
 call PetscOptionsInsertString(PETSC_NULL_OPTIONS,'-thermal_snes_type newtonls -thermal_snes_mf &
                               &-thermal_snes_ksp_ew -thermal_ksp_type fgmres',err_PETSc)
 CHKERRQ(err_PETSc)
 call PetscOptionsInsertString(PETSC_NULL_OPTIONS,num_grid%get_asString('petsc_options',defaultVal=''),err_PETSc)
 CHKERRQ(err_PETSc)

!--------------------------------------------------------------------------------------------------
! init fields
  allocate(T_current(cells(1),cells(2),cells3), source=T_0)
  allocate(T_lastInc(cells(1),cells(2),cells3), source=T_0)
  allocate(T_stagInc(cells(1),cells(2),cells3), source=T_0)

<<<<<<< HEAD
  ce = 0
  do k = 1, cells3; do j = 1, cells(2); do i = 1,cells(1)
    ce = ce + 1
    call homogenization_thermal_setField(T_0,0.0_pReal,ce)
  end do; end do; end do

=======
>>>>>>> 2cb3b2cc
!--------------------------------------------------------------------------------------------------
! initialize solver specific parts of PETSc
  call SNESCreate(PETSC_COMM_WORLD,SNES_thermal,err_PETSc)
  CHKERRQ(err_PETSc)
  call SNESSetOptionsPrefix(SNES_thermal,'thermal_',err_PETSc)
  CHKERRQ(err_PETSc)
  localK            = 0_pPetscInt
  localK(worldrank) = int(cells3,pPetscInt)
  call MPI_Allreduce(MPI_IN_PLACE,localK,worldsize,MPI_INTEGER,MPI_SUM,MPI_COMM_WORLD,err_MPI)
  if (err_MPI /= 0_MPI_INTEGER_KIND) error stop 'MPI error'
  call DMDACreate3D(PETSC_COMM_WORLD, &
         DM_BOUNDARY_NONE, DM_BOUNDARY_NONE, DM_BOUNDARY_NONE, &                                    ! cut off stencil at boundary
         DMDA_STENCIL_BOX, &                                                                        ! Moore (26) neighborhood around central point
         int(cells(1),pPetscInt),int(cells(2),pPetscInt),int(cells(3),pPetscInt), &                 ! global cells
         1_pPetscInt, 1_pPetscInt, int(worldsize,pPetscInt), &
         1_pPetscInt, 0_pPetscInt, &                                                                ! #dof (T, scalar), ghost boundary width (domain overlap)
         [int(cells(1),pPetscInt)],[int(cells(2),pPetscInt)],localK, &                              ! local cells
         thermal_grid,err_PETSc)                                                                    ! handle, error
  CHKERRQ(err_PETSc)
  call DMsetFromOptions(thermal_grid,err_PETSc)
  CHKERRQ(err_PETSc)
  call DMsetUp(thermal_grid,err_PETSc)
  CHKERRQ(err_PETSc)
  call DMCreateGlobalVector(thermal_grid,solution_vec,err_PETSc)                                    ! global solution vector (cells x 1, i.e. every def grad tensor)
  CHKERRQ(err_PETSc)
  call DMDASNESSetFunctionLocal(thermal_grid,INSERT_VALUES,formResidual,PETSC_NULL_SNES,err_PETSc)  ! residual vector of same shape as solution vector
  CHKERRQ(err_PETSc)
  call SNESSetDM(SNES_thermal,thermal_grid,err_PETSc)
  CHKERRQ(err_PETSc)
  call SNESSetFromOptions(SNES_thermal,err_PETSc)                                                   ! pull it all together with additional CLI arguments
  CHKERRQ(err_PETSc)


  restartRead: if (interface_restartInc > 0) then
    print'(/,1x,a,i0,a)', 'reading restart data of increment ', interface_restartInc, ' from file'

    fileHandle  = HDF5_openFile(getSolverJobName()//'_restart.hdf5','r')
    groupHandle = HDF5_openGroup(fileHandle,'solver')

    call HDF5_read(T_current,groupHandle,'T',.false.)
    call HDF5_read(T_lastInc,groupHandle,'T_lastInc',.false.)
  end if restartRead 

  ce = 0
  do k = 1, grid3; do j = 1, grid(2); do i = 1, grid(1)
    ce = ce + 1
    call homogenization_thermal_setField(T_current(i,j,k),0.0_pReal,ce)
  end do; end do; end do

  call DMDAVecGetArrayF90(thermal_grid,solution_vec,T_PETSc,err_PETSc)
  CHKERRQ(err_PETSc)
  T_PETSc = T_current
  call DMDAVecRestoreArrayF90(thermal_grid,solution_vec,T_PETSc,err_PETSc)
  CHKERRQ(err_PETSc)

  call updateReference

end subroutine grid_thermal_spectral_init


!--------------------------------------------------------------------------------------------------
!> @brief solution for the spectral thermal scheme with internal iterations
!--------------------------------------------------------------------------------------------------
function grid_thermal_spectral_solution(Delta_t) result(solution)

  real(pReal), intent(in) :: &
    Delta_t                                                                                         !< increment in time for current solution
  integer :: i, j, k, ce
  type(tSolutionState) :: solution
  PetscInt  :: devNull
  PetscReal :: T_min, T_max, stagNorm

  integer(MPI_INTEGER_KIND) :: err_MPI
  PetscErrorCode :: err_PETSc
  SNESConvergedReason :: reason

  solution%converged =.false.

!--------------------------------------------------------------------------------------------------
! set module wide availabe data
  params%Delta_t = Delta_t

  call SNESSolve(SNES_thermal,PETSC_NULL_VEC,solution_vec,err_PETSc)
  CHKERRQ(err_PETSc)
  call SNESGetConvergedReason(SNES_thermal,reason,err_PETSc)
  CHKERRQ(err_PETSc)

  if (reason < 1) then
    solution%converged = .false.
    solution%iterationsNeeded = num%itmax
  else
    solution%converged = .true.
    solution%iterationsNeeded = totalIter
  end if
  stagNorm = maxval(abs(T_current - T_stagInc))
  call MPI_Allreduce(MPI_IN_PLACE,stagNorm,1_MPI_INTEGER_KIND,MPI_DOUBLE,MPI_MAX,MPI_COMM_WORLD,err_MPI)
  if (err_MPI /= 0_MPI_INTEGER_KIND) error stop 'MPI error'
  solution%stagConverged = stagNorm < max(num%eps_thermal_atol, num%eps_thermal_rtol*maxval(T_current))
  call MPI_Allreduce(MPI_IN_PLACE,solution%stagConverged,1_MPI_INTEGER_KIND,MPI_LOGICAL,MPI_LAND,MPI_COMM_WORLD,err_MPI)
  if (err_MPI /= 0_MPI_INTEGER_KIND) error stop 'MPI error'
  T_stagInc = T_current

!--------------------------------------------------------------------------------------------------
! updating thermal state
  ce = 0
  do k = 1, cells3;  do j = 1, cells(2);  do i = 1,cells(1)
    ce = ce + 1
    call homogenization_thermal_setField(T_current(i,j,k),(T_current(i,j,k)-T_lastInc(i,j,k))/params%Delta_t,ce)
  end do; end do; end do

  call VecMin(solution_vec,devNull,T_min,err_PETSc)
  CHKERRQ(err_PETSc)
  call VecMax(solution_vec,devNull,T_max,err_PETSc)
  CHKERRQ(err_PETSc)
  if (solution%converged) &
    print'(/,1x,a)', '... thermal conduction converged ..................................'
  print'(/,1x,a,f8.4,2x,f8.4,2x,f8.4)', 'Minimum|Maximum|Delta Temperature / K = ', T_min, T_max, stagNorm
  print'(/,1x,a)', '==========================================================================='
  flush(IO_STDOUT)

end function grid_thermal_spectral_solution


!--------------------------------------------------------------------------------------------------
!> @brief forwarding routine
!--------------------------------------------------------------------------------------------------
subroutine grid_thermal_spectral_forward(cutBack)

  logical, intent(in) :: cutBack
  integer :: i, j, k, ce
  DM :: dm_local
  PetscScalar,  dimension(:,:,:), pointer :: T_PETSc
  PetscErrorCode :: err_PETSc

  if (cutBack) then
    T_current = T_lastInc
    T_stagInc = T_lastInc

!--------------------------------------------------------------------------------------------------
! reverting thermal field state
    call SNESGetDM(SNES_thermal,dm_local,err_PETSc)
    CHKERRQ(err_PETSc)
    call DMDAVecGetArrayF90(dm_local,solution_vec,T_PETSc,err_PETSc)                                 !< get the data out of PETSc to work with
    CHKERRQ(err_PETSc)
    T_PETSc = T_current
    call DMDAVecRestoreArrayF90(dm_local,solution_vec,T_PETSc,err_PETSc)
    CHKERRQ(err_PETSc)
    ce = 0
    do k = 1, cells3;  do j = 1, cells(2);  do i = 1,cells(1)
      ce = ce + 1
      call homogenization_thermal_setField(T_current(i,j,k),(T_current(i,j,k)-T_lastInc(i,j,k))/params%Delta_t,ce)
    end do; end do; end do
  else
    T_lastInc = T_current
    call updateReference
  end if

end subroutine grid_thermal_spectral_forward


!--------------------------------------------------------------------------------------------------
!> @brief Write current solver and constitutive data for restart to file
!--------------------------------------------------------------------------------------------------
subroutine grid_thermal_spectral_restartWrite

  PetscErrorCode :: err_PETSc
  DM :: dm_local
  integer(HID_T) :: fileHandle, groupHandle
  PetscScalar, dimension(:,:,:), pointer :: T

  call SNESGetDM(SNES_thermal,dm_local,err_PETSc); 
  CHKERRQ(err_PETSc)
  call DMDAVecGetArrayF90(dm_local,solution_vec,T,err_PETSc); 
  CHKERRQ(err_PETSc)

  print'(1x,a)', 'writing thermal solver data required for restart to file'; flush(IO_STDOUT)

  fileHandle  = HDF5_openFile(getSolverJobName()//'_restart.hdf5','a')
  groupHandle = HDF5_openGroup(fileHandle,'solver')
  call HDF5_write(T,groupHandle,'T')
  call HDF5_write(T_lastInc,groupHandle,'T_lastInc')
  call HDF5_closeGroup(groupHandle)
  call HDF5_closeFile(fileHandle)

  call DMDAVecRestoreArrayF90(dm_local,solution_vec,T,err_PETSc); 
  CHKERRQ(err_PETSc)

end subroutine grid_thermal_spectral_restartWrite



!--------------------------------------------------------------------------------------------------
!> @brief forms the spectral thermal residual vector
!--------------------------------------------------------------------------------------------------
subroutine formResidual(in,x_scal,r,dummy,err_PETSc)

  DMDALocalInfo, dimension(DMDA_LOCAL_INFO_SIZE) :: &
    in
  PetscScalar, dimension( &
    XG_RANGE,YG_RANGE,ZG_RANGE), intent(in) :: &
    x_scal
  PetscScalar, dimension( &
    X_RANGE,Y_RANGE,Z_RANGE), intent(out) :: &
    r
  PetscObject :: dummy
  PetscErrorCode :: err_PETSc
  integer :: i, j, k, ce

  T_current = x_scal
!--------------------------------------------------------------------------------------------------
! evaluate polarization field
  scalarField_real = 0.0_pReal
  scalarField_real(1:cells(1),1:cells(2),1:cells3) = T_current
  call utilities_FFTscalarForward
  call utilities_fourierScalarGradient                                                              !< calculate gradient of temperature field
  call utilities_FFTvectorBackward
  ce = 0
  do k = 1, cells3;  do j = 1, cells(2);  do i = 1,cells(1)
    ce = ce + 1
    vectorField_real(1:3,i,j,k) = matmul(homogenization_K_T(ce) - K_ref, vectorField_real(1:3,i,j,k))
  end do; end do; end do
  call utilities_FFTvectorForward
  call utilities_fourierVectorDivergence                                                            !< calculate temperature divergence in fourier field
  call utilities_FFTscalarBackward
  ce = 0
  do k = 1, cells3;  do j = 1, cells(2);  do i = 1,cells(1)
    ce = ce + 1
    scalarField_real(i,j,k) = params%Delta_t*(scalarField_real(i,j,k) + homogenization_f_T(ce)) &
                            + homogenization_mu_T(ce) * (T_lastInc(i,j,k) - T_current(i,j,k)) &
                            + mu_ref*T_current(i,j,k)
  end do; end do; end do

!--------------------------------------------------------------------------------------------------
! convolution of temperature field with green operator
  call utilities_FFTscalarForward
  call utilities_fourierGreenConvolution(K_ref, mu_ref, params%Delta_t)
  call utilities_FFTscalarBackward

!--------------------------------------------------------------------------------------------------
! constructing residual
  r = T_current - scalarField_real(1:cells(1),1:cells(2),1:cells3)
  err_PETSc = 0

end subroutine formResidual


!--------------------------------------------------------------------------------------------------
!> @brief update reference viscosity and conductivity
!--------------------------------------------------------------------------------------------------
subroutine updateReference()

  integer :: ce
  integer(MPI_INTEGER_KIND) :: err_MPI


  K_ref = 0.0_pReal
  mu_ref = 0.0_pReal
  do ce = 1, product(cells(1:2))*cells3
    K_ref  = K_ref  + homogenization_K_T(ce)
    mu_ref = mu_ref + homogenization_mu_T(ce)
  end do

  K_ref = K_ref*wgt
  call MPI_Allreduce(MPI_IN_PLACE,K_ref,9_MPI_INTEGER_KIND,MPI_DOUBLE,MPI_SUM,MPI_COMM_WORLD,err_MPI)
  if (err_MPI /= 0_MPI_INTEGER_KIND) error stop 'MPI error'
  mu_ref = mu_ref*wgt
  call MPI_Allreduce(MPI_IN_PLACE,mu_ref,1_MPI_INTEGER_KIND,MPI_DOUBLE,MPI_SUM,MPI_COMM_WORLD,err_MPI)
  if (err_MPI /= 0_MPI_INTEGER_KIND) error stop 'MPI error'

end subroutine updateReference


end module grid_thermal_spectral<|MERGE_RESOLUTION|>--- conflicted
+++ resolved
@@ -109,15 +109,6 @@
   allocate(T_lastInc(cells(1),cells(2),cells3), source=T_0)
   allocate(T_stagInc(cells(1),cells(2),cells3), source=T_0)
 
-<<<<<<< HEAD
-  ce = 0
-  do k = 1, cells3; do j = 1, cells(2); do i = 1,cells(1)
-    ce = ce + 1
-    call homogenization_thermal_setField(T_0,0.0_pReal,ce)
-  end do; end do; end do
-
-=======
->>>>>>> 2cb3b2cc
 !--------------------------------------------------------------------------------------------------
 ! initialize solver specific parts of PETSc
   call SNESCreate(PETSC_COMM_WORLD,SNES_thermal,err_PETSc)
@@ -159,10 +150,10 @@
 
     call HDF5_read(T_current,groupHandle,'T',.false.)
     call HDF5_read(T_lastInc,groupHandle,'T_lastInc',.false.)
-  end if restartRead 
+  end if restartRead
 
   ce = 0
-  do k = 1, grid3; do j = 1, grid(2); do i = 1, grid(1)
+  do k = 1, cells3; do j = 1, cells(2); do i = 1, cells(1)
     ce = ce + 1
     call homogenization_thermal_setField(T_current(i,j,k),0.0_pReal,ce)
   end do; end do; end do
@@ -173,7 +164,7 @@
   call DMDAVecRestoreArrayF90(thermal_grid,solution_vec,T_PETSc,err_PETSc)
   CHKERRQ(err_PETSc)
 
-  call updateReference
+  call updateReference()
 
 end subroutine grid_thermal_spectral_init
 
@@ -288,9 +279,9 @@
   integer(HID_T) :: fileHandle, groupHandle
   PetscScalar, dimension(:,:,:), pointer :: T
 
-  call SNESGetDM(SNES_thermal,dm_local,err_PETSc); 
-  CHKERRQ(err_PETSc)
-  call DMDAVecGetArrayF90(dm_local,solution_vec,T,err_PETSc); 
+  call SNESGetDM(SNES_thermal,dm_local,err_PETSc);
+  CHKERRQ(err_PETSc)
+  call DMDAVecGetArrayF90(dm_local,solution_vec,T,err_PETSc);
   CHKERRQ(err_PETSc)
 
   print'(1x,a)', 'writing thermal solver data required for restart to file'; flush(IO_STDOUT)
@@ -302,7 +293,7 @@
   call HDF5_closeGroup(groupHandle)
   call HDF5_closeFile(fileHandle)
 
-  call DMDAVecRestoreArrayF90(dm_local,solution_vec,T,err_PETSc); 
+  call DMDAVecRestoreArrayF90(dm_local,solution_vec,T,err_PETSc);
   CHKERRQ(err_PETSc)
 
 end subroutine grid_thermal_spectral_restartWrite
