--- conflicted
+++ resolved
@@ -301,7 +301,7 @@
     e, &                                                                                            !< counter in element loop
     startIP, endIP, &
     s
-  logical, dimension(homogenization_maxNgrains,discretization_nIP,discretization_nElem) :: todo     !ToDo: need to set some values to false in hase of different Ngrains
+  logical, dimension(homogenization_maxNgrains,discretization_nIP,discretization_nElem) :: todo     !ToDo: need to set some values to false in has of different Ngrains
 
 #ifdef DEBUG
   if (iand(debug_level(debug_crystallite),debug_levelSelective) /= 0 &
@@ -1333,14 +1333,10 @@
   logical :: &
     nonlocalBroken, broken
 
+  real(pReal), dimension(constitutive_source_maxSizeDotState,4,maxval(phase_Nsources)) :: source_RK4dotState
   real(pReal), dimension(constitutive_plasticity_maxSizeDotState,4) :: plastic_RK4dotState
-  real(pReal), dimension(constitutive_source_maxSizeDotState,4,maxval(phase_Nsources)) :: source_RK4dotState
   nonlocalBroken = .false.
-<<<<<<< HEAD
   !$OMP PARALLEL DO PRIVATE(sizeDotState,p,c,source_RK4dotState,plastic_RK4dotState,broken)
-=======
-  !$OMP PARALLEL DO PRIVATE(sizeDotState,p,c,plastic_RK4dotState,source_RK4dotState)
->>>>>>> a86f00d8
   do e = FEsolving_execElem(1),FEsolving_execElem(2)
     do i = FEsolving_execIP(1),FEsolving_execIP(2)
       do g = 1,homogenization_Ngrains(material_homogenizationAt(e))
@@ -1480,14 +1476,9 @@
     s, &
     sizeDotState
   logical :: &
-<<<<<<< HEAD
     nonlocalBroken, broken
   real(pReal), dimension(constitutive_source_maxSizeDotState,6,maxval(phase_Nsources)) :: source_RKdotState
-=======
-    nonlocalBroken
->>>>>>> a86f00d8
   real(pReal), dimension(constitutive_plasticity_maxSizeDotState,6) :: plastic_RKdotState
-  real(pReal), dimension(constitutive_source_maxSizeDotState,6,maxval(phase_Nsources)) :: source_RKdotState
 
   nonlocalBroken = .false.
   !$OMP PARALLEL DO PRIVATE(sizeDotState,p,c,plastic_RKdotState,source_RKdotState,broken)
@@ -1636,6 +1627,59 @@
 
 
 !--------------------------------------------------------------------------------------------------
+!> @brief calculates a jump in the state according to the current state and the current stress
+!> returns true, if state jump was successfull or not needed. false indicates NaN in delta state
+!--------------------------------------------------------------------------------------------------
+logical function stateJump(ipc,ip,el)
+
+  integer, intent(in):: &
+    el, &                       ! element index
+    ip, &                       ! integration point index
+    ipc                         ! grain index
+
+  integer :: &
+    c, &
+    p, &
+    mySource, &
+    myOffset, &
+    mySize
+
+  c = material_phaseMemberAt(ipc,ip,el)
+  p = material_phaseAt(ipc,el)
+
+  call constitutive_collectDeltaState(crystallite_S(1:3,1:3,ipc,ip,el), &
+                                      crystallite_Fe(1:3,1:3,ipc,ip,el), &
+                                      crystallite_Fi(1:3,1:3,ipc,ip,el), &
+                                      ipc,ip,el)
+
+  myOffset = plasticState(p)%offsetDeltaState
+  mySize   = plasticState(p)%sizeDeltaState
+
+  if( any(IEEE_is_NaN(plasticState(p)%deltaState(1:mySize,c)))) then
+    stateJump = .false.
+    return
+  endif
+
+  plasticState(p)%state(myOffset + 1:myOffset + mySize,c) = &
+  plasticState(p)%state(myOffset + 1:myOffset + mySize,c) + plasticState(p)%deltaState(1:mySize,c)
+
+  do mySource = 1, phase_Nsources(p)
+    myOffset = sourceState(p)%p(mySource)%offsetDeltaState
+    mySize   = sourceState(p)%p(mySource)%sizeDeltaState
+    if (any(IEEE_is_NaN(sourceState(p)%p(mySource)%deltaState(1:mySize,c)))) then
+      stateJump = .false.
+      return
+    endif
+    sourceState(p)%p(mySource)%state(myOffset + 1: myOffset + mySize,c) = &
+    sourceState(p)%p(mySource)%state(myOffset + 1: myOffset + mySize,c) + sourceState(p)%p(mySource)%deltaState(1:mySize,c)
+  enddo
+
+  stateJump = .true.
+
+end function stateJump
+
+
+!--------------------------------------------------------------------------------------------------
 !> @brief Write current  restart information (Field and constitutive data) to file.
 ! ToDo: Merge data into one file for MPI, move state to constitutive and homogenization, respectively
 !--------------------------------------------------------------------------------------------------
