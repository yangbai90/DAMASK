--- conflicted
+++ resolved
@@ -1515,9 +1515,6 @@
 !> using Fixed Point Iteration to adapt the stepsize
 !--------------------------------------------------------------------------------------------------
 subroutine integrateStateFPI()
-<<<<<<< HEAD
- use, intrinsic :: &
-   IEEE_arithmetic
 #ifdef DEBUG
  use debug, only:        debug_level, &
                          debug_e, &
@@ -1528,8 +1525,6 @@
                          debug_levelExtensive, &
                          debug_levelSelective
 #endif
-=======
->>>>>>> 4b5d1cfc
  use numerics, only: &
    nState
  use mesh, only: &
@@ -1604,130 +1599,6 @@
    call update_dependentState
    call update_stress(1.0_pReal)
    call update_dotState(1.0_pReal)
-<<<<<<< HEAD
-!$OMP PARALLEL
-   ! --- UPDATE STATE  ---
-
-   !$OMP DO PRIVATE(dot_prod12,dot_prod22, &
-   !$OMP&           mySizePlasticDotState,mySizeSourceDotState, &
-   !$OMP&           plasticStateResiduum,sourceStateResiduum, &
-   !$OMP&           plasticStatedamper,sourceStateDamper, &
-   !$OMP&           tempPlasticState,tempSourceState,converged,p,c)
-   do e = FEsolving_execElem(1),FEsolving_execElem(2)
-     do i = FEsolving_execIP(1,e),FEsolving_execIP(2,e)
-       do g = 1,homogenization_Ngrains(mesh_element(3,e))
-       if (crystallite_todo(g,i,e) .and. .not. crystallite_converged(g,i,e)) then
-
-         p = phaseAt(g,i,e)
-         c = phasememberAt(g,i,e)
-         dot_prod12 = dot_product(  plasticState(p)%dotState         (:,c) &
-                                  - plasticState(p)%previousDotState (:,c), &
-                                    plasticState(p)%previousDotState (:,c) &
-                                  - plasticState(p)%previousDotState2(:,c))
-         dot_prod22 = dot_product(  plasticState(p)%previousDotState (:,c) &
-                                  - plasticState(p)%previousDotState2(:,c), &
-                                    plasticState(p)%previousDotState (:,c) &
-                                  - plasticState(p)%previousDotState2(:,c))
-         if (      dot_prod22 > 0.0_pReal &
-             .and. (     dot_prod12 < 0.0_pReal &
-                    .or. dot_product(plasticState(p)%dotState(:,c), &
-                                     plasticState(p)%previousDotState(:,c)) < 0.0_pReal) ) then
-           plasticStateDamper = 0.75_pReal + 0.25_pReal * tanh(2.0_pReal + 4.0_pReal * dot_prod12 / dot_prod22)
-         else
-           plasticStateDamper = 1.0_pReal
-         endif
-         ! --- get residui ---
-
-         mySizePlasticDotState = plasticState(p)%sizeDotState
-         plasticStateResiduum(1:mySizePlasticDotState) = &
-           plasticState(p)%state(1:mySizePlasticDotState,c)      &
-         - plasticState(p)%subState0(1:mySizePlasticDotState,c)  &
-         - (  plasticState(p)%dotState(1:mySizePlasticDotState,c) * plasticStateDamper &
-            + plasticState(p)%previousDotState(1:mySizePlasticDotState,c) &
-            * (1.0_pReal - plasticStateDamper)) * crystallite_subdt(g,i,e)
-
-         ! --- correct state with residuum ---
-         tempPlasticState(1:mySizePlasticDotState) = &
-           plasticState(p)%state(1:mySizePlasticDotState,c) &
-         - plasticStateResiduum(1:mySizePlasticDotState)                              ! need to copy to local variable, since we cant flush a pointer in openmp
-
-         ! --- store corrected dotState --- (cannot do this before state update, because not sure how to flush pointers in openmp)
-
-         plasticState(p)%dotState(:,c) = plasticState(p)%dotState(:,c) * plasticStateDamper &
-                                       + plasticState(p)%previousDotState(:,c) &
-                                       * (1.0_pReal - plasticStateDamper)
-
-         do mySource = 1_pInt, phase_Nsources(p)
-           mySizeSourceDotState  = sourceState(p)%p(mySource)%sizeDotState
-           dot_prod12 = dot_product(  sourceState(p)%p(mySource)%dotState         (:,c) &
-                                    - sourceState(p)%p(mySource)%previousDotState (:,c), &
-                                      sourceState(p)%p(mySource)%previousDotState (:,c) &
-                                    - sourceState(p)%p(mySource)%previousDotState2(:,c))
-           dot_prod22 = dot_product(  sourceState(p)%p(mySource)%previousDotState (:,c) &
-                                    - sourceState(p)%p(mySource)%previousDotState2(:,c), &
-                                      sourceState(p)%p(mySource)%previousDotState (:,c) &
-                                    - sourceState(p)%p(mySource)%previousDotState2(:,c))
-
-           if (      dot_prod22 > 0.0_pReal &
-               .and. (     dot_prod12 < 0.0_pReal &
-                      .or. dot_product(sourceState(p)%p(mySource)%dotState(:,c), &
-                                       sourceState(p)%p(mySource)%previousDotState(:,c)) < 0.0_pReal) ) then
-             sourceStateDamper = 0.75_pReal + 0.25_pReal * tanh(2.0_pReal + 4.0_pReal * dot_prod12 / dot_prod22)
-           else
-             sourceStateDamper = 1.0_pReal
-           endif
-         ! --- get residui ---
-           mySizeSourceDotState  = sourceState(p)%p(mySource)%sizeDotState
-           sourceStateResiduum(1:mySizeSourceDotState,mySource) = &
-             sourceState(p)%p(mySource)%state(1:mySizeSourceDotState,c)      &
-           - sourceState(p)%p(mySource)%subState0(1:mySizeSourceDotState,c)  &
-           - (  sourceState(p)%p(mySource)%dotState(1:mySizeSourceDotState,c) * sourceStateDamper &
-              + sourceState(p)%p(mySource)%previousDotState(1:mySizeSourceDotState,c) &
-              * (1.0_pReal - sourceStateDamper)) * crystallite_subdt(g,i,e)
-
-         ! --- correct state with residuum ---
-           tempSourceState(1:mySizeSourceDotState,mySource) = &
-             sourceState(p)%p(mySource)%state(1:mySizeSourceDotState,c) &
-           - sourceStateResiduum(1:mySizeSourceDotState,mySource)                     ! need to copy to local variable, since we cant flush a pointer in openmp
-
-         ! --- store corrected dotState --- (cannot do this before state update, because not sure how to flush pointers in openmp)
-           sourceState(p)%p(mySource)%dotState(:,c) = &
-             sourceState(p)%p(mySource)%dotState(:,c) * sourceStateDamper &
-           + sourceState(p)%p(mySource)%previousDotState(:,c) &
-           * (1.0_pReal - sourceStateDamper)
-         enddo
-
-
-         ! --- converged ? ---
-         converged = all(    abs(plasticStateResiduum(1:mySizePlasticDotState)) < &
-                             plasticState(p)%aTolState(1:mySizePlasticDotState) &
-                        .or. abs(plasticStateResiduum(1:mySizePlasticDotState)) < &
-                             rTol_crystalliteState * abs(tempPlasticState(1:mySizePlasticDotState)))
-         do mySource = 1_pInt, phase_Nsources(p)
-           mySizeSourceDotState = sourceState(p)%p(mySource)%sizeDotState
-           converged = converged .and. &
-                       all(    abs(sourceStateResiduum(1:mySizeSourceDotState,mySource)) < &
-                               sourceState(p)%p(mySource)%aTolState(1:mySizeSourceDotState) &
-                          .or. abs(sourceStateResiduum(1:mySizeSourceDotState,mySource)) < &
-                               rTol_crystalliteState * abs(tempSourceState(1:mySizeSourceDotState,mySource)))
-         enddo
-         if (converged) crystallite_converged(g,i,e) = .true.                                                                   ! ... converged per definition
-
-         plasticState(p)%state(1:mySizePlasticDotState,c) = &
-           tempPlasticState(1:mySizePlasticDotState)
-         do mySource = 1_pInt, phase_Nsources(p)
-           mySizeSourceDotState = sourceState(p)%p(mySource)%sizeDotState
-           sourceState(p)%p(mySource)%state(1:mySizeSourceDotState,c) = &
-             tempSourceState(1:mySizeSourceDotState,mySource)
-         enddo
-         if (iand(debug_level(debug_crystallite), debug_levelExtensive) /= 0_pInt &
-             .and. ((e == debug_e .and. i == debug_i .and. g == debug_g)&
-                    .or. .not. iand(debug_level(debug_crystallite), debug_levelSelective) /= 0_pInt)) &
-           write(6,'(a,l1,1x,i8,1x,i2,1x,i3)') '<< CRYST stateFPI >> converged at el ip ipc ', converged, &
-                                              e,i,g
-       endif
-     enddo; enddo; enddo
-=======
    
    !$OMP PARALLEL
    !$OMP DO PRIVATE(sizeDotState,residuum_plastic,residuum_source,zeta,p,c)
@@ -1776,14 +1647,13 @@
              sourceState(p)%p(s)%dotState(:,c) = sourceState(p)%p(s)%dotState(:,c) * zeta &
                                                + sourceState(p)%p(s)%previousDotState(:,c)* (1.0_pReal - zeta)
 
-             crystallite_converged(g,i,e) = crystallite_converged(g,i,e) .and. &
-                  converged(residuum_source(1:sizeDotState), &
-                            sourceState(p)%p(s)%state(1:sizeDotState,c), &
-                            sourceState(p)%p(s)%aTolState(1:sizeDotState))
+             crystallite_converged(g,i,e) = &
+             crystallite_converged(g,i,e) .and. converged(residuum_source(1:sizeDotState), &
+                                                          sourceState(p)%p(s)%state(1:sizeDotState,c), &
+                                                          sourceState(p)%p(s)%aTolState(1:sizeDotState))
            enddo
          endif
    enddo; enddo; enddo
->>>>>>> 4b5d1cfc
    !$OMP ENDDO
 
    !$OMP DO
