!--------------------------------------------------------------------------------------------------
!> @author Franz Roters, Max-Planck-Institut für Eisenforschung GmbH
!> @author Philip Eisenlohr, Max-Planck-Institut für Eisenforschung GmbH
!> @author Denny Tjahjanto, Max-Planck-Institut für Eisenforschung GmbH
!> @brief homogenization manager, organizing deformation partitioning and stress homogenization
!--------------------------------------------------------------------------------------------------
module homogenization
  use prec
  use IO
  use config
  use debug
  use math
  use material
  use numerics
  use constitutive
  use crystallite
  use FEsolving
  use discretization
  use thermal_isothermal
  use thermal_adiabatic
  use thermal_conduction
  use damage_none
  use damage_local
  use damage_nonlocal
  use results
 
  implicit none
  private

!--------------------------------------------------------------------------------------------------
! General variables for the homogenization at a  material point
  real(pReal),   dimension(:,:,:,:),   allocatable, public :: &
    materialpoint_F0, &                                                                             !< def grad of IP at start of FE increment
    materialpoint_F, &                                                                              !< def grad of IP to be reached at end of FE increment
    materialpoint_P                                                                                 !< first P--K stress of IP
  real(pReal),   dimension(:,:,:,:,:,:), allocatable, public ::  &
    materialpoint_dPdF                                                                              !< tangent of first P--K stress at IP

  real(pReal),   dimension(:,:,:,:),     allocatable :: &
    materialpoint_subF0, &                                                                          !< def grad of IP at beginning of homogenization increment
    materialpoint_subF                                                                              !< def grad of IP to be reached at end of homog inc
  real(pReal),   dimension(:,:),         allocatable :: &
    materialpoint_subFrac, &
    materialpoint_subStep, &
    materialpoint_subdt
  logical,       dimension(:,:),         allocatable :: &
    materialpoint_requested, &
    materialpoint_converged
  logical,       dimension(:,:,:),       allocatable :: &
    materialpoint_doneAndHappy
    
  interface

    module subroutine mech_none_init
    end subroutine mech_none_init
    
    module subroutine mech_isostrain_init
    end subroutine mech_isostrain_init
    
    module subroutine mech_RGC_init
    end subroutine mech_RGC_init
    
    
    module subroutine mech_isostrain_partitionDeformation(F,avgF)
      real(pReal),   dimension (:,:,:), intent(out) :: F                                            !< partitioned deformation gradient
      real(pReal),   dimension (3,3),   intent(in)  :: avgF                                         !< average deformation gradient at material point
    end subroutine mech_isostrain_partitionDeformation
    
    module subroutine mech_RGC_partitionDeformation(F,avgF,instance,of)
      real(pReal),   dimension (:,:,:), intent(out) :: F                                            !< partitioned deformation gradient
      real(pReal),   dimension (3,3),   intent(in)  :: avgF                                         !< average deformation gradient at material point
      integer,                          intent(in)  :: &
        instance, &
        of
    end subroutine mech_RGC_partitionDeformation
    
    
    module subroutine mech_isostrain_averageStressAndItsTangent(avgP,dAvgPdAvgF,P,dPdF,instance)
      real(pReal),   dimension (3,3),       intent(out) :: avgP                                     !< average stress at material point
      real(pReal),   dimension (3,3,3,3),   intent(out) :: dAvgPdAvgF                               !< average stiffness at material point
  
      real(pReal),   dimension (:,:,:),     intent(in)  :: P                                        !< partitioned stresses
      real(pReal),   dimension (:,:,:,:,:), intent(in)  :: dPdF                                     !< partitioned stiffnesses
      integer,                              intent(in)  :: instance 
    end subroutine mech_isostrain_averageStressAndItsTangent
    
    module subroutine mech_RGC_averageStressAndItsTangent(avgP,dAvgPdAvgF,P,dPdF,instance)
      real(pReal),   dimension (3,3),       intent(out) :: avgP                                     !< average stress at material point
      real(pReal),   dimension (3,3,3,3),   intent(out) :: dAvgPdAvgF                               !< average stiffness at material point
  
      real(pReal),   dimension (:,:,:),     intent(in)  :: P                                        !< partitioned stresses
      real(pReal),   dimension (:,:,:,:,:), intent(in)  :: dPdF                                     !< partitioned stiffnesses
      integer,                              intent(in)  :: instance 
    end subroutine mech_RGC_averageStressAndItsTangent
    
    
    module function mech_RGC_updateState(P,F,F0,avgF,dt,dPdF,ip,el)
      logical, dimension(2) :: mech_RGC_updateState
      real(pReal), dimension(:,:,:),     intent(in)    :: & 
        P,&                                                                                         !< partitioned stresses
        F,&                                                                                         !< partitioned deformation gradients
        F0                                                                                          !< partitioned initial deformation gradients
      real(pReal), dimension(:,:,:,:,:), intent(in) :: dPdF                                         !< partitioned stiffnesses
      real(pReal), dimension(3,3),       intent(in) :: avgF                                         !< average F
      real(pReal),                       intent(in) :: dt                                           !< time increment
      integer,                           intent(in) :: &
        ip, &                                                                                       !< integration point number
        el                                                                                          !< element number
    end function mech_RGC_updateState


    module subroutine mech_RGC_results(instance,group)
      integer,          intent(in) :: instance                                                      !< homogenization instance
      character(len=*), intent(in) :: group                                                         !< group name in HDF5 file
    end subroutine mech_RGC_results
   
  end interface

  public ::  &
    homogenization_init, &
    materialpoint_stressAndItsTangent, &
    homogenization_results

contains


!--------------------------------------------------------------------------------------------------
!> @brief module initialization
!--------------------------------------------------------------------------------------------------
subroutine homogenization_init

  if (any(homogenization_type == HOMOGENIZATION_NONE_ID))      call mech_none_init
  if (any(homogenization_type == HOMOGENIZATION_ISOSTRAIN_ID)) call mech_isostrain_init
  if (any(homogenization_type == HOMOGENIZATION_RGC_ID))       call mech_RGC_init

  if (any(thermal_type == THERMAL_isothermal_ID)) call thermal_isothermal_init
  if (any(thermal_type == THERMAL_adiabatic_ID))  call thermal_adiabatic_init
  if (any(thermal_type == THERMAL_conduction_ID)) call thermal_conduction_init

  if (any(damage_type == DAMAGE_none_ID))      call damage_none_init
  if (any(damage_type == DAMAGE_local_ID))     call damage_local_init
  if (any(damage_type == DAMAGE_nonlocal_ID))  call damage_nonlocal_init

  call config_deallocate('material.config/homogenization')

!--------------------------------------------------------------------------------------------------
! allocate and initialize global variables
  allocate(materialpoint_dPdF(3,3,3,3,discretization_nIP,discretization_nElem),       source=0.0_pReal)
  allocate(materialpoint_F0(3,3,discretization_nIP,discretization_nElem),             source=0.0_pReal)
  materialpoint_F0 = spread(spread(math_I3,3,discretization_nIP),4,discretization_nElem)            ! initialize to identity
  allocate(materialpoint_F(3,3,discretization_nIP,discretization_nElem),              source=0.0_pReal)
  materialpoint_F = materialpoint_F0                                                                ! initialize to identity
  allocate(materialpoint_subF0(3,3,discretization_nIP,discretization_nElem),          source=0.0_pReal)
  allocate(materialpoint_subF(3,3,discretization_nIP,discretization_nElem),           source=0.0_pReal)
  allocate(materialpoint_P(3,3,discretization_nIP,discretization_nElem),              source=0.0_pReal)
  allocate(materialpoint_subFrac(discretization_nIP,discretization_nElem),            source=0.0_pReal)
  allocate(materialpoint_subStep(discretization_nIP,discretization_nElem),            source=0.0_pReal)
  allocate(materialpoint_subdt(discretization_nIP,discretization_nElem),              source=0.0_pReal)
  allocate(materialpoint_requested(discretization_nIP,discretization_nElem),          source=.false.)
  allocate(materialpoint_converged(discretization_nIP,discretization_nElem),          source=.true.)
  allocate(materialpoint_doneAndHappy(2,discretization_nIP,discretization_nElem),     source=.true.)

  write(6,'(/,a)')   ' <<<+-  homogenization init  -+>>>'; flush(6)

  if (iand(debug_level(debug_homogenization), debug_levelBasic) /= 0) then
    write(6,'(a32,1x,7(i8,1x))')   'materialpoint_dPdF:             ', shape(materialpoint_dPdF)
    write(6,'(a32,1x,7(i8,1x))')   'materialpoint_F0:               ', shape(materialpoint_F0)
    write(6,'(a32,1x,7(i8,1x))')   'materialpoint_F:                ', shape(materialpoint_F)
    write(6,'(a32,1x,7(i8,1x))')   'materialpoint_subF0:            ', shape(materialpoint_subF0)
    write(6,'(a32,1x,7(i8,1x))')   'materialpoint_subF:             ', shape(materialpoint_subF)
    write(6,'(a32,1x,7(i8,1x))')   'materialpoint_P:                ', shape(materialpoint_P)
    write(6,'(a32,1x,7(i8,1x))')   'materialpoint_subFrac:          ', shape(materialpoint_subFrac)
    write(6,'(a32,1x,7(i8,1x))')   'materialpoint_subStep:          ', shape(materialpoint_subStep)
    write(6,'(a32,1x,7(i8,1x))')   'materialpoint_subdt:            ', shape(materialpoint_subdt)
    write(6,'(a32,1x,7(i8,1x))')   'materialpoint_requested:        ', shape(materialpoint_requested)
    write(6,'(a32,1x,7(i8,1x))')   'materialpoint_converged:        ', shape(materialpoint_converged)
    write(6,'(a32,1x,7(i8,1x),/)') 'materialpoint_doneAndHappy:     ', shape(materialpoint_doneAndHappy)
  endif
  flush(6)

  if (debug_g < 1 .or. debug_g > homogenization_Ngrains(material_homogenizationAt(debug_e))) &
    call IO_error(602,ext_msg='constituent', el=debug_e, g=debug_g)

end subroutine homogenization_init


!--------------------------------------------------------------------------------------------------
!> @brief  parallelized calculation of stress and corresponding tangent at material points
!--------------------------------------------------------------------------------------------------
subroutine materialpoint_stressAndItsTangent(updateJaco,dt)

  real(pReal), intent(in) :: dt                                                                     !< time increment
  logical,     intent(in) :: updateJaco                                                             !< initiating Jacobian update
  integer :: &
    NiterationHomog, &
    NiterationMPstate, &
    g, &                                                                                            !< grain number
    i, &                                                                                            !< integration point number
    e, &                                                                                            !< element number
    mySource, &
    myNgrains

#ifdef DEBUG
  if (iand(debug_level(debug_homogenization), debug_levelBasic) /= 0) then
    write(6,'(/a,i5,1x,i2)') '<< HOMOG >> Material Point start at el ip ', debug_e, debug_i

    write(6,'(a,/,3(12x,3(f14.9,1x)/))') '<< HOMOG >> F0', &
                                    transpose(materialpoint_F0(1:3,1:3,debug_i,debug_e))
    write(6,'(a,/,3(12x,3(f14.9,1x)/))') '<< HOMOG >> F', &
                                    transpose(materialpoint_F(1:3,1:3,debug_i,debug_e))
  endif
#endif

!--------------------------------------------------------------------------------------------------
! initialize restoration points of ...
  do e = FEsolving_execElem(1),FEsolving_execElem(2)
    myNgrains = homogenization_Ngrains(material_homogenizationAt(e))
    do i = FEsolving_execIP(1,e),FEsolving_execIP(2,e);
      do g = 1,myNgrains

        plasticState    (material_phaseAt(g,e))%partionedState0(:,material_phasememberAt(g,i,e)) = &
        plasticState    (material_phaseAt(g,e))%state0(         :,material_phasememberAt(g,i,e))
        do mySource = 1, phase_Nsources(material_phaseAt(g,e))
          sourceState(material_phaseAt(g,e))%p(mySource)%partionedState0(:,material_phasememberAt(g,i,e)) = &
          sourceState(material_phaseAt(g,e))%p(mySource)%state0(         :,material_phasememberAt(g,i,e))
        enddo

        crystallite_partionedFp0(1:3,1:3,g,i,e) = crystallite_Fp0(1:3,1:3,g,i,e)
        crystallite_partionedLp0(1:3,1:3,g,i,e) = crystallite_Lp0(1:3,1:3,g,i,e)
        crystallite_partionedFi0(1:3,1:3,g,i,e) = crystallite_Fi0(1:3,1:3,g,i,e)
        crystallite_partionedLi0(1:3,1:3,g,i,e) = crystallite_Li0(1:3,1:3,g,i,e)
        crystallite_partionedF0(1:3,1:3,g,i,e)  = crystallite_F0(1:3,1:3,g,i,e)
        crystallite_partionedS0(1:3,1:3,g,i,e)  = crystallite_S0(1:3,1:3,g,i,e)

      enddo


      materialpoint_subF0(1:3,1:3,i,e) = materialpoint_F0(1:3,1:3,i,e)
      materialpoint_subFrac(i,e) = 0.0_pReal
      materialpoint_subStep(i,e) = 1.0_pReal/subStepSizeHomog                                       ! <<added to adopt flexibility in cutback size>>
      materialpoint_converged(i,e) = .false.                                                        ! pretend failed step of twice the required size
      materialpoint_requested(i,e) = .true.                                                         ! everybody requires calculation
    
      if (homogState(material_homogenizationAt(e))%sizeState > 0) &
          homogState(material_homogenizationAt(e))%subState0(:,mappingHomogenization(1,i,e)) = &
          homogState(material_homogenizationAt(e))%State0(   :,mappingHomogenization(1,i,e))        ! ...internal homogenization state

      if (thermalState(material_homogenizationAt(e))%sizeState > 0) &
          thermalState(material_homogenizationAt(e))%subState0(:,mappingHomogenization(1,i,e)) = &
          thermalState(material_homogenizationAt(e))%State0(   :,mappingHomogenization(1,i,e))      ! ...internal thermal state
        
      if (damageState(material_homogenizationAt(e))%sizeState > 0) &
          damageState(material_homogenizationAt(e))%subState0(:,mappingHomogenization(1,i,e)) = &
          damageState(material_homogenizationAt(e))%State0(   :,mappingHomogenization(1,i,e))       ! ...internal damage state
    enddo
  enddo
  
  NiterationHomog = 0

  cutBackLooping: do while (.not. terminallyIll .and. &
       any(materialpoint_subStep(:,FEsolving_execELem(1):FEsolving_execElem(2)) > subStepMinHomog))

    !$OMP PARALLEL DO PRIVATE(myNgrains)
    elementLooping1: do e = FEsolving_execElem(1),FEsolving_execElem(2)
      myNgrains = homogenization_Ngrains(material_homogenizationAt(e))
      IpLooping1: do i = FEsolving_execIP(1,e),FEsolving_execIP(2,e)

        converged: if (materialpoint_converged(i,e)) then
#ifdef DEBUG
          if (iand(debug_level(debug_homogenization), debug_levelExtensive) /= 0 &
             .and. ((e == debug_e .and. i == debug_i) &
                    .or. .not. iand(debug_level(debug_homogenization),debug_levelSelective) /= 0)) then
            write(6,'(a,1x,f12.8,1x,a,1x,f12.8,1x,a,i8,1x,i2/)') '<< HOMOG >> winding forward from', &
              materialpoint_subFrac(i,e), 'to current materialpoint_subFrac', &
              materialpoint_subFrac(i,e)+materialpoint_subStep(i,e),'in materialpoint_stressAndItsTangent at el ip',e,i
          endif
#endif

!---------------------------------------------------------------------------------------------------
! calculate new subStep and new subFrac
          materialpoint_subFrac(i,e) = materialpoint_subFrac(i,e) + materialpoint_subStep(i,e)
          materialpoint_subStep(i,e) = min(1.0_pReal-materialpoint_subFrac(i,e), &
                                           stepIncreaseHomog*materialpoint_subStep(i,e))            ! introduce flexibility for step increase/acceleration

          steppingNeeded: if (materialpoint_subStep(i,e) > subStepMinHomog) then

            ! wind forward grain starting point of...
            crystallite_partionedF0  (1:3,1:3,1:myNgrains,i,e) =  &
               crystallite_partionedF(1:3,1:3,1:myNgrains,i,e)

            crystallite_partionedFp0 (1:3,1:3,1:myNgrains,i,e) = &
              crystallite_Fp         (1:3,1:3,1:myNgrains,i,e)

            crystallite_partionedLp0 (1:3,1:3,1:myNgrains,i,e) = &
              crystallite_Lp         (1:3,1:3,1:myNgrains,i,e)

            crystallite_partionedFi0 (1:3,1:3,1:myNgrains,i,e) = &
              crystallite_Fi         (1:3,1:3,1:myNgrains,i,e)

            crystallite_partionedLi0 (1:3,1:3,1:myNgrains,i,e) = &
              crystallite_Li         (1:3,1:3,1:myNgrains,i,e)

            crystallite_partionedS0  (1:3,1:3,1:myNgrains,i,e) = &
              crystallite_S          (1:3,1:3,1:myNgrains,i,e)

            do g = 1,myNgrains
              plasticState    (material_phaseAt(g,e))%partionedState0(:,material_phasememberAt(g,i,e)) = &
              plasticState    (material_phaseAt(g,e))%state          (:,material_phasememberAt(g,i,e))
              do mySource = 1, phase_Nsources(material_phaseAt(g,e))
                sourceState(material_phaseAt(g,e))%p(mySource)%partionedState0(:,material_phasememberAt(g,i,e)) = &
                sourceState(material_phaseAt(g,e))%p(mySource)%state          (:,material_phasememberAt(g,i,e))
              enddo
            enddo

            if(homogState(material_homogenizationAt(e))%sizeState > 0) &
                homogState(material_homogenizationAt(e))%subState0(:,mappingHomogenization(1,i,e)) = &
                homogState(material_homogenizationAt(e))%State    (:,mappingHomogenization(1,i,e))
            if(thermalState(material_homogenizationAt(e))%sizeState > 0) &
                thermalState(material_homogenizationAt(e))%subState0(:,mappingHomogenization(1,i,e)) = &
                thermalState(material_homogenizationAt(e))%State    (:,mappingHomogenization(1,i,e))
            if(damageState(material_homogenizationAt(e))%sizeState > 0) &
                damageState(material_homogenizationAt(e))%subState0(:,mappingHomogenization(1,i,e)) = &
                damageState(material_homogenizationAt(e))%State    (:,mappingHomogenization(1,i,e))
                
            materialpoint_subF0(1:3,1:3,i,e) = materialpoint_subF(1:3,1:3,i,e)

          endif steppingNeeded

        else converged
          if ( (myNgrains == 1 .and. materialpoint_subStep(i,e) <= 1.0 ) .or. &                     ! single grain already tried internal subStepping in crystallite
               subStepSizeHomog * materialpoint_subStep(i,e) <=  subStepMinHomog ) then             ! would require too small subStep
                                                                                                    ! cutback makes no sense
            !$OMP FLUSH(terminallyIll)
            if (.not. terminallyIll) then                                                           ! so first signals terminally ill...
              !$OMP CRITICAL (write2out)
                write(6,*) 'Integration point ', i,' at element ', e, ' terminally ill'
              !$OMP END CRITICAL (write2out)
            endif
            !$OMP CRITICAL (setTerminallyIll)
              terminallyIll = .true.                                                                ! ...and kills all others
            !$OMP END CRITICAL (setTerminallyIll)
          else                                                                                      ! cutback makes sense
            materialpoint_subStep(i,e) = subStepSizeHomog * materialpoint_subStep(i,e)              ! crystallite had severe trouble, so do a significant cutback

#ifdef DEBUG
            if (iand(debug_level(debug_homogenization), debug_levelExtensive) /= 0 &
               .and. ((e == debug_e .and. i == debug_i) &
                     .or. .not. iand(debug_level(debug_homogenization), debug_levelSelective) /= 0)) then
              write(6,'(a,1x,f12.8,a,i8,1x,i2/)') &
                '<< HOMOG >> cutback step in materialpoint_stressAndItsTangent with new materialpoint_subStep:',&
                materialpoint_subStep(i,e),' at el ip',e,i
            endif
#endif

!--------------------------------------------------------------------------------------------------
! restore...
            if (materialpoint_subStep(i,e) < 1.0_pReal) then                                        ! protect against fake cutback from \Delta t = 2 to 1. Maybe that "trick" is not necessary anymore at all? I.e. start with \Delta t = 1
              crystallite_Lp(1:3,1:3,1:myNgrains,i,e) = &
                crystallite_partionedLp0(1:3,1:3,1:myNgrains,i,e)
              crystallite_Li(1:3,1:3,1:myNgrains,i,e) = &
                crystallite_partionedLi0(1:3,1:3,1:myNgrains,i,e)
            endif                                                                                   ! maybe protecting everything from overwriting (not only L) makes even more sense
            crystallite_Fp(1:3,1:3,1:myNgrains,i,e) = &
              crystallite_partionedFp0(1:3,1:3,1:myNgrains,i,e)
            crystallite_Fi(1:3,1:3,1:myNgrains,i,e) = &
              crystallite_partionedFi0(1:3,1:3,1:myNgrains,i,e)
            crystallite_S(1:3,1:3,1:myNgrains,i,e) = &
               crystallite_partionedS0(1:3,1:3,1:myNgrains,i,e)
            do g = 1, myNgrains
              plasticState    (material_phaseAt(g,e))%state(          :,material_phasememberAt(g,i,e)) = &
              plasticState    (material_phaseAt(g,e))%partionedState0(:,material_phasememberAt(g,i,e))
              do mySource = 1, phase_Nsources(material_phaseAt(g,e))
                sourceState(material_phaseAt(g,e))%p(mySource)%state(          :,material_phasememberAt(g,i,e)) = &
                sourceState(material_phaseAt(g,e))%p(mySource)%partionedState0(:,material_phasememberAt(g,i,e))
              enddo
            enddo
            if(homogState(material_homogenizationAt(e))%sizeState > 0) &
                homogState(material_homogenizationAt(e))%State(    :,mappingHomogenization(1,i,e)) = &
                homogState(material_homogenizationAt(e))%subState0(:,mappingHomogenization(1,i,e))
            if(thermalState(material_homogenizationAt(e))%sizeState > 0) &
                thermalState(material_homogenizationAt(e))%State(    :,mappingHomogenization(1,i,e)) = &
                thermalState(material_homogenizationAt(e))%subState0(:,mappingHomogenization(1,i,e))
            if(damageState(material_homogenizationAt(e))%sizeState > 0) &
                damageState(material_homogenizationAt(e))%State(    :,mappingHomogenization(1,i,e)) = &
                damageState(material_homogenizationAt(e))%subState0(:,mappingHomogenization(1,i,e))
          endif
        endif converged

        if (materialpoint_subStep(i,e) > subStepMinHomog) then
          materialpoint_requested(i,e) = .true.
          materialpoint_subF(1:3,1:3,i,e) = materialpoint_subF0(1:3,1:3,i,e) &
                                          + materialpoint_subStep(i,e) * (materialpoint_F(1:3,1:3,i,e) &
                                          - materialpoint_F0(1:3,1:3,i,e))
          materialpoint_subdt(i,e) = materialpoint_subStep(i,e) * dt
          materialpoint_doneAndHappy(1:2,i,e) = [.false.,.true.]
        endif
      enddo IpLooping1
    enddo elementLooping1
    !$OMP END PARALLEL DO

    NiterationMPstate = 0

    convergenceLooping: do while (.not. terminallyIll .and. &
              any(            materialpoint_requested(:,FEsolving_execELem(1):FEsolving_execElem(2)) &
                  .and. .not. materialpoint_doneAndHappy(1,:,FEsolving_execELem(1):FEsolving_execElem(2)) &
                 ) .and. &
              NiterationMPstate < nMPstate)
      NiterationMPstate = NiterationMPstate + 1

!--------------------------------------------------------------------------------------------------
! deformation partitioning
! based on materialpoint_subF0,.._subF,crystallite_partionedF0, and homogenization_state,
! results in crystallite_partionedF
      !$OMP PARALLEL DO PRIVATE(myNgrains)
      elementLooping2: do e = FEsolving_execElem(1),FEsolving_execElem(2)
        myNgrains = homogenization_Ngrains(material_homogenizationAt(e))
        IpLooping2: do i = FEsolving_execIP(1,e),FEsolving_execIP(2,e)
          if (      materialpoint_requested(i,e) .and. &                                            ! process requested but...
              .not. materialpoint_doneAndHappy(1,i,e)) then                                         ! ...not yet done material points
            call partitionDeformation(i,e)                                                          ! partition deformation onto constituents
            crystallite_dt(1:myNgrains,i,e) = materialpoint_subdt(i,e)                              ! propagate materialpoint dt to grains
            crystallite_requested(1:myNgrains,i,e) = .true.                                         ! request calculation for constituents
          else
            crystallite_requested(1:myNgrains,i,e) = .false.                                        ! calculation for constituents not required anymore
          endif
        enddo IpLooping2
      enddo elementLooping2
      !$OMP END PARALLEL DO

!--------------------------------------------------------------------------------------------------
! crystallite integration
! based on crystallite_partionedF0,.._partionedF
! incrementing by crystallite_dt
    
      materialpoint_converged = crystallite_stress() !ToDo: MD not sure if that is the best logic

!--------------------------------------------------------------------------------------------------
! state update
     !$OMP PARALLEL DO
      elementLooping3: do e = FEsolving_execElem(1),FEsolving_execElem(2)
        IpLooping3: do i = FEsolving_execIP(1,e),FEsolving_execIP(2,e)
          if (      materialpoint_requested(i,e) .and. &
              .not. materialpoint_doneAndHappy(1,i,e)) then
            if (.not. materialpoint_converged(i,e)) then
              materialpoint_doneAndHappy(1:2,i,e) = [.true.,.false.]
            else
              materialpoint_doneAndHappy(1:2,i,e) = updateState(i,e)
              materialpoint_converged(i,e) = all(materialpoint_doneAndHappy(1:2,i,e))               ! converged if done and happy
            endif
          endif
        enddo IpLooping3
      enddo elementLooping3
      !$OMP END PARALLEL DO
 
    enddo convergenceLooping
 
    NiterationHomog = NiterationHomog + 1
 
  enddo cutBackLooping
  
  if(updateJaco) call crystallite_stressTangent
 
  if (.not. terminallyIll ) then
    call crystallite_orientations()                                                                 ! calculate crystal orientations
    !$OMP PARALLEL DO
    elementLooping4: do e = FEsolving_execElem(1),FEsolving_execElem(2)
      IpLooping4: do i = FEsolving_execIP(1,e),FEsolving_execIP(2,e)
        call averageStressAndItsTangent(i,e)
      enddo IpLooping4
    enddo elementLooping4
    !$OMP END PARALLEL DO
  else
    write(6,'(/,a,/)') '<< HOMOG >> Material Point terminally ill'
  endif

end subroutine materialpoint_stressAndItsTangent


!--------------------------------------------------------------------------------------------------
!> @brief  partition material point def grad onto constituents
!--------------------------------------------------------------------------------------------------
subroutine partitionDeformation(ip,el)

 integer, intent(in) :: &
   ip, &                                                                                            !< integration point
   el                                                                                               !< element number

 chosenHomogenization: select case(homogenization_type(material_homogenizationAt(el)))

   case (HOMOGENIZATION_NONE_ID) chosenHomogenization
     crystallite_partionedF(1:3,1:3,1,ip,el) = materialpoint_subF(1:3,1:3,ip,el)

   case (HOMOGENIZATION_ISOSTRAIN_ID) chosenHomogenization
     call mech_isostrain_partitionDeformation(&
                          crystallite_partionedF(1:3,1:3,1:homogenization_Ngrains(material_homogenizationAt(el)),ip,el), &
                          materialpoint_subF(1:3,1:3,ip,el))

   case (HOMOGENIZATION_RGC_ID) chosenHomogenization
     call mech_RGC_partitionDeformation(&
                         crystallite_partionedF(1:3,1:3,1:homogenization_Ngrains(material_homogenizationAt(el)),ip,el), &
                         materialpoint_subF(1:3,1:3,ip,el),&
                         ip, &
                         el)
 end select chosenHomogenization

end subroutine partitionDeformation


!--------------------------------------------------------------------------------------------------
!> @brief update the internal state of the homogenization scheme and tell whether "done" and
!> "happy" with result
!--------------------------------------------------------------------------------------------------
function updateState(ip,el)

 integer, intent(in) :: &
   ip, &                                                                                            !< integration point
   el                                                                                               !< element number
 logical, dimension(2) :: updateState

 updateState = .true.
 chosenHomogenization: select case(homogenization_type(material_homogenizationAt(el)))
   case (HOMOGENIZATION_RGC_ID) chosenHomogenization
     updateState = &
       updateState .and. &
        mech_RGC_updateState(crystallite_P(1:3,1:3,1:homogenization_Ngrains(material_homogenizationAt(el)),ip,el), &
                             crystallite_partionedF(1:3,1:3,1:homogenization_Ngrains(material_homogenizationAt(el)),ip,el), &
                             crystallite_partionedF0(1:3,1:3,1:homogenization_Ngrains(material_homogenizationAt(el)),ip,el),&
                             materialpoint_subF(1:3,1:3,ip,el),&
                             materialpoint_subdt(ip,el), &
                             crystallite_dPdF(1:3,1:3,1:3,1:3,1:homogenization_Ngrains(material_homogenizationAt(el)),ip,el), &
                             ip, &
                             el)
 end select chosenHomogenization

 chosenThermal: select case (thermal_type(material_homogenizationAt(el)))
   case (THERMAL_adiabatic_ID) chosenThermal
     updateState = &
       updateState .and. &
       thermal_adiabatic_updateState(materialpoint_subdt(ip,el), &
                                     ip, &
                                     el)
 end select chosenThermal

 chosenDamage: select case (damage_type(material_homogenizationAt(el)))
   case (DAMAGE_local_ID) chosenDamage
     updateState = &
       updateState .and. &
       damage_local_updateState(materialpoint_subdt(ip,el), &
                                ip, &
                                el)
 end select chosenDamage

end function updateState


!--------------------------------------------------------------------------------------------------
!> @brief derive average stress and stiffness from constituent quantities
!--------------------------------------------------------------------------------------------------
subroutine averageStressAndItsTangent(ip,el)

 integer, intent(in) :: &
   ip, &                                                                                            !< integration point
   el                                                                                               !< element number

 chosenHomogenization: select case(homogenization_type(material_homogenizationAt(el)))
   case (HOMOGENIZATION_NONE_ID) chosenHomogenization
       materialpoint_P(1:3,1:3,ip,el)            = crystallite_P(1:3,1:3,1,ip,el)
       materialpoint_dPdF(1:3,1:3,1:3,1:3,ip,el) = crystallite_dPdF(1:3,1:3,1:3,1:3,1,ip,el)

   case (HOMOGENIZATION_ISOSTRAIN_ID) chosenHomogenization
     call mech_isostrain_averageStressAndItsTangent(&
       materialpoint_P(1:3,1:3,ip,el), &
       materialpoint_dPdF(1:3,1:3,1:3,1:3,ip,el),&
       crystallite_P(1:3,1:3,1:homogenization_Ngrains(material_homogenizationAt(el)),ip,el), &
       crystallite_dPdF(1:3,1:3,1:3,1:3,1:homogenization_Ngrains(material_homogenizationAt(el)),ip,el), &
       homogenization_typeInstance(material_homogenizationAt(el)))

   case (HOMOGENIZATION_RGC_ID) chosenHomogenization
     call mech_RGC_averageStressAndItsTangent(&
       materialpoint_P(1:3,1:3,ip,el), &
       materialpoint_dPdF(1:3,1:3,1:3,1:3,ip,el),&
       crystallite_P(1:3,1:3,1:homogenization_Ngrains(material_homogenizationAt(el)),ip,el), &
       crystallite_dPdF(1:3,1:3,1:3,1:3,1:homogenization_Ngrains(material_homogenizationAt(el)),ip,el), &
       homogenization_typeInstance(material_homogenizationAt(el)))
 end select chosenHomogenization

end subroutine averageStressAndItsTangent


!--------------------------------------------------------------------------------------------------
!> @brief writes homogenization results to HDF5 output file
!--------------------------------------------------------------------------------------------------
subroutine homogenization_results

  use material, only: &
    material_homogenization_type => homogenization_type
    
  integer :: p
  character(len=pStringLen) :: group_base,group
  
  !real(pReal), dimension(:,:,:), allocatable :: temp
                                             
  do p=1,size(config_name_homogenization)
<<<<<<< HEAD
    group = trim('current/materialpoint')//'/'//trim(config_name_homogenization(p))
    call results_closeGroup(results_addGroup(group))
=======
    group_base = 'current/materialpoint/'//trim(config_name_homogenization(p))
    call results_closeGroup(results_addGroup(group_base))
>>>>>>> 0fdc880e
    
    group = trim(group_base)//'/generic'
    call results_closeGroup(results_addGroup(group))
    !temp = reshape(materialpoint_F,[3,3,discretization_nIP*discretization_nElem])
    !call results_writeDataset(group,temp,'F',&
    !                          'deformation gradient','1')  
    !temp = reshape(materialpoint_P,[3,3,discretization_nIP*discretization_nElem])
    !call results_writeDataset(group,temp,'P',&
    !                          '1st Piola-Kirchoff stress','Pa')  
    
<<<<<<< HEAD
    call results_closeGroup(results_addGroup(group))  
=======
    group = trim(group_base)//'/mech'
    call results_closeGroup(results_addGroup(group))
>>>>>>> 0fdc880e
    select case(material_homogenization_type(p))
      case(HOMOGENIZATION_rgc_ID)
        call mech_RGC_results(homogenization_typeInstance(p),group)
    end select

    group = trim(group_base)//'/damage'
    call results_closeGroup(results_addGroup(group))
    select case(damage_type(p))
      case(DAMAGE_LOCAL_ID)
        call damage_local_results(p,group)
      case(DAMAGE_NONLOCAL_ID)
        call damage_nonlocal_results(p,group)
    end select
    
<<<<<<< HEAD
    group = trim('current/materialpoint')//'/'//trim(config_name_homogenization(p))//'/generic'
    call results_closeGroup(results_addGroup(group))
=======
    group = trim(group_base)//'/thermal'
    call results_closeGroup(results_addGroup(group))
    select case(thermal_type(p))
      case(THERMAL_ADIABATIC_ID)
        call thermal_adiabatic_results(p,group)
      case(THERMAL_CONDUCTION_ID)
        call thermal_conduction_results(p,group)
    end select
>>>>>>> 0fdc880e
    
    
 enddo

<<<<<<< HEAD
 enddo   

=======
#endif
>>>>>>> 0fdc880e
end subroutine homogenization_results

end module homogenization<|MERGE_RESOLUTION|>--- conflicted
+++ resolved
@@ -100,12 +100,12 @@
         P,&                                                                                         !< partitioned stresses
         F,&                                                                                         !< partitioned deformation gradients
         F0                                                                                          !< partitioned initial deformation gradients
-      real(pReal), dimension(:,:,:,:,:), intent(in) :: dPdF                                         !< partitioned stiffnesses
-      real(pReal), dimension(3,3),       intent(in) :: avgF                                         !< average F
-      real(pReal),                       intent(in) :: dt                                           !< time increment
-      integer,                           intent(in) :: &
-        ip, &                                                                                       !< integration point number
-        el                                                                                          !< element number
+     real(pReal), dimension(:,:,:,:,:), intent(in) :: dPdF                                          !< partitioned stiffnesses
+     real(pReal), dimension(3,3),       intent(in) :: avgF                                          !< average F
+     real(pReal),                       intent(in) :: dt                                            !< time increment
+     integer,                           intent(in) :: &
+      ip, &                                                                                         !< integration point number
+      el                                                                                            !< element number
     end function mech_RGC_updateState
 
 
@@ -591,7 +591,6 @@
 !> @brief writes homogenization results to HDF5 output file
 !--------------------------------------------------------------------------------------------------
 subroutine homogenization_results
-
   use material, only: &
     material_homogenization_type => homogenization_type
     
@@ -601,13 +600,8 @@
   !real(pReal), dimension(:,:,:), allocatable :: temp
                                              
   do p=1,size(config_name_homogenization)
-<<<<<<< HEAD
-    group = trim('current/materialpoint')//'/'//trim(config_name_homogenization(p))
-    call results_closeGroup(results_addGroup(group))
-=======
     group_base = 'current/materialpoint/'//trim(config_name_homogenization(p))
     call results_closeGroup(results_addGroup(group_base))
->>>>>>> 0fdc880e
     
     group = trim(group_base)//'/generic'
     call results_closeGroup(results_addGroup(group))
@@ -618,12 +612,8 @@
     !call results_writeDataset(group,temp,'P',&
     !                          '1st Piola-Kirchoff stress','Pa')  
     
-<<<<<<< HEAD
-    call results_closeGroup(results_addGroup(group))  
-=======
     group = trim(group_base)//'/mech'
     call results_closeGroup(results_addGroup(group))
->>>>>>> 0fdc880e
     select case(material_homogenization_type(p))
       case(HOMOGENIZATION_rgc_ID)
         call mech_RGC_results(homogenization_typeInstance(p),group)
@@ -638,10 +628,6 @@
         call damage_nonlocal_results(p,group)
     end select
     
-<<<<<<< HEAD
-    group = trim('current/materialpoint')//'/'//trim(config_name_homogenization(p))//'/generic'
-    call results_closeGroup(results_addGroup(group))
-=======
     group = trim(group_base)//'/thermal'
     call results_closeGroup(results_addGroup(group))
     select case(thermal_type(p))
@@ -650,17 +636,9 @@
       case(THERMAL_CONDUCTION_ID)
         call thermal_conduction_results(p,group)
     end select
->>>>>>> 0fdc880e
-    
     
  enddo
 
-<<<<<<< HEAD
- enddo   
-
-=======
-#endif
->>>>>>> 0fdc880e
 end subroutine homogenization_results
 
 end module homogenization