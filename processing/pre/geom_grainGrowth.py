--- conflicted
+++ resolved
@@ -95,27 +95,18 @@
   struc = ndimage.generate_binary_structure(3,1)                                                    # 3D von Neumann neighborhood
 
 
-<<<<<<< HEAD
-  for smoothIter in xrange(options.N):
-=======
   for smoothIter in range(options.N):
     periodic_microstructure = np.tile(microstructure,(3,3,3))[grid[0]/2:-grid[0]/2,
                                                               grid[1]/2:-grid[1]/2,
                                                               grid[2]/2:-grid[2]/2]                 # periodically extend the microstructure
->>>>>>> 20755e89
     interfaceEnergy = np.zeros(microstructure.shape)
     for i in (-1,0,1):
       for j in (-1,0,1):
         for k in (-1,0,1):
             # assign interfacial energy to all voxels that have a differing neighbor (in Moore neighborhood)
           interfaceEnergy = np.maximum(interfaceEnergy,
-<<<<<<< HEAD
-                                          interfacialEnergy(microstructure,np.roll(np.roll(np.roll(
-                                                            microstructure,i,axis=0), j,axis=1), k,axis=2)))
-=======
                                        getInterfaceEnergy(microstructure,np.roll(np.roll(np.roll(
                                                           microstructure,i,axis=0), j,axis=1), k,axis=2)))
->>>>>>> 20755e89
 
     # periodically extend interfacial energy array by half a grid size in positive and negative directions
     periodic_interfaceEnergy = np.tile(interfaceEnergy,(3,3,3))[grid[0]/2:-grid[0]/2,
