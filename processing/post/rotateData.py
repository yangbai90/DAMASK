--- conflicted
+++ resolved
@@ -29,11 +29,7 @@
 parser.add_option('--degrees',
                   dest = 'degrees',
                   action = 'store_true',
-<<<<<<< HEAD
-                  help = 'angle is given in degrees [%default]')
-=======
                   help = 'angles are given in degrees')
->>>>>>> cc0e65c3
 
 parser.set_defaults(rotation = (0.,1.,0.,0.),                                                       # no rotation about 1,0,0
                     degrees = False,
