--- conflicted
+++ resolved
@@ -4,10 +4,6 @@
 function canonicalPath {
   python -c "import os,sys; print(os.path.realpath(os.path.expanduser(sys.argv[1])))" $1
 }
-<<<<<<< HEAD
-
-=======
->>>>>>> 347c1e30
 
 if [ "$OSTYPE" == "linux-gnu" ] || [ "$OSTYPE" == 'linux' ]; then
   DAMASK_ROOT=$(dirname $BASH_SOURCE)
