import inspect

import numpy as np

from . import Rotation
from . import util
from . import tensor
from . import _lattice

_crystal_families = ['triclinic',
                     'monoclinic',
                     'orthorhombic',
                     'tetragonal',
                     'hexagonal',
                     'cubic']

_lattice_symmetries = {
                'aP': 'triclinic',

                'mP': 'monoclinic',
                'mS': 'monoclinic',

                'oP': 'orthorhombic',
                'oS': 'orthorhombic',
                'oI': 'orthorhombic',
                'oF': 'orthorhombic',

                'tP': 'tetragonal',
                'tI': 'tetragonal',

                'hP': 'hexagonal',

                'cP': 'cubic',
                'cI': 'cubic',
                'cF': 'cubic',
               }

_parameter_doc = \
       """lattice : str
            Either a crystal family  out of {triclinic, monoclinic, orthorhombic, tetragonal, hexagonal, cubic}
            or     a Bravais lattice out of {aP, mP, mS, oP, oS, oI, oF, tP, tI, hP, cP, cI, cF}.
            When specifying a Bravais lattice, additional lattice parameters might be required.
        a : float, optional
            Length of lattice parameter 'a'.
        b : float, optional
            Length of lattice parameter 'b'.
        c : float, optional
            Length of lattice parameter 'c'.
        alpha : float, optional
            Angle between b and c lattice basis.
        beta : float, optional
            Angle between c and a lattice basis.
        gamma : float, optional
            Angle between a and b lattice basis.
        degrees : bool, optional
            Angles are given in degrees. Defaults to False.

       """


class Orientation(Rotation):
    """
    Representation of crystallographic orientation as combination of rotation and either crystal family or Bravais lattice.

    The crystal family is one of:

    - triclinic
    - monoclinic
    - orthorhombic
    - tetragonal
    - hexagonal
    - cubic

    and enables symmetry-related operations such as
    "equivalent", "reduced", "disorientation", "IPF_color", or "to_SST".

    The Bravais lattice is given in the Pearson notation:

    - triclinic
       - aP : primitive

    - monoclininic
       - mP : primitive
       - mS : base-centered

    - orthorhombic
       - oP : primitive
       - oS : base-centered
       - oI : body-centered
       - oF : face-centered

    - tetragonal
       - tP : primitive
       - tI : body-centered

    - hexagonal
       - hP : primitive

    - cubic
       - cP : primitive
       - cI : body-centered
       - cF : face-centered

    and inherits the corresponding crystal family.
    Specifying a Bravais lattice, compared to just the crystal family,
    extends the functionality of Orientation objects to include operations such as
    "Schmid", "related", or "to_pole" that require a lattice type and its parameters.

    Examples
    --------
    An array of 3 x 5 random orientations reduced to the fundamental zone of tetragonal symmetry:

    >>> damask.Orientation.from_random(shape=(3,5),lattice='tetragonal').reduced

    """

    @util.extend_docstring(_parameter_doc)
    def __init__(self,
                 rotation = None,
                 lattice = None,
                 a = None,b = None,c = None,
                 alpha = None,beta = None,gamma = None,
                 degrees = False):
        """
        New orientation.

        Parameters
        ----------
        rotation : list, numpy.ndarray, Rotation, optional
            Unit quaternion in positive real hemisphere.
            Use .from_quaternion to perform a sanity check.
            Defaults to no rotation.

        """
        Rotation.__init__(self) if rotation is None else Rotation.__init__(self,rotation=rotation)

<<<<<<< HEAD
        if (    lattice not in _lattice_symmetries
            and lattice not in _crystal_families):
            raise KeyError(f'Lattice "{lattice}" is unknown')
=======
>>>>>>> 9c9286a4

        self.kinematics = None

        if lattice in _lattice_symmetries:
            self.family  = _lattice_symmetries[lattice]
            self.lattice = lattice

            self.a = 1 if a is None else a
            self.b = b
            self.c = c
            self.a = float(self.a) if self.a is not None else \
                     (self.b / self.ratio['b'] if self.b is not None and self.ratio['b'] is not None else
                      self.c / self.ratio['c'] if self.c is not None and self.ratio['c'] is not None else None)
            self.b = float(self.b) if self.b is not None else \
                     (self.a * self.ratio['b'] if self.a is not None and self.ratio['b'] is not None else
                      self.c / self.ratio['c'] * self.ratio['b']
                      if self.c is not None and self.ratio['b'] is not None and self.ratio['c'] is not None else None)
            self.c = float(self.c) if self.c is not None else \
                     (self.a * self.ratio['c'] if self.a is not None and self.ratio['c'] is not None else
                      self.b / self.ratio['b'] * self.ratio['c']
                      if self.c is not None and self.ratio['b'] is not None and self.ratio['c'] is not None else None)

            self.alpha = np.radians(alpha) if degrees and alpha is not None else alpha
            self.beta  = np.radians(beta)  if degrees and beta  is not None else beta
            self.gamma = np.radians(gamma) if degrees and gamma is not None else gamma
            if self.alpha is None and 'alpha' in self.immutable: self.alpha = self.immutable['alpha']
            if self.beta  is None and 'beta'  in self.immutable: self.beta  = self.immutable['beta']
            if self.gamma is None and 'gamma' in self.immutable: self.gamma = self.immutable['gamma']

            if \
                (self.a     is None) \
             or (self.b     is None or ('b'     in self.immutable and self.b     != self.immutable['b'] * self.a)) \
             or (self.c     is None or ('c'     in self.immutable and self.c     != self.immutable['c'] * self.b)) \
             or (self.alpha is None or ('alpha' in self.immutable and self.alpha != self.immutable['alpha'])) \
             or (self.beta  is None or ( 'beta' in self.immutable and self.beta  != self.immutable['beta'])) \
             or (self.gamma is None or ('gamma' in self.immutable and self.gamma != self.immutable['gamma'])):
                raise ValueError (f'Incompatible parameters {self.parameters} for crystal family {self.family}')

            if np.any(np.array([self.alpha,self.beta,self.gamma]) <= 0):
                raise ValueError ('Lattice angles must be positive')
            if np.any([np.roll([self.alpha,self.beta,self.gamma],r)[0]
              > np.sum(np.roll([self.alpha,self.beta,self.gamma],r)[1:]) for r in range(3)]):
                raise ValueError ('Each lattice angle must be less than sum of others')

            if self.lattice in _lattice.kinematics:
                master = _lattice.kinematics[self.lattice]
                self.kinematics = {}
                for m in master:
                    self.kinematics[m] = {'direction':master[m][:,0:3],'plane':master[m][:,3:6]} \
                                         if master[m].shape[-1] == 6 else \
                                         {'direction':self.Bravais_to_Miller(uvtw=master[m][:,0:4]),
                                          'plane':    self.Bravais_to_Miller(hkil=master[m][:,4:8])}
<<<<<<< HEAD
        elif lattice in _crystal_families:
            self.family = lattice
=======
        elif lattice in self.crystal_families:
            self.family  = lattice
            self.lattice = None

            self.a = self.b = self.c = None
            self.alpha = self.beta = self.gamma = None
        else:
            raise KeyError(f'Lattice "{lattice}" is unknown')
>>>>>>> 9c9286a4


    def __repr__(self):
        """Represent."""
        return '\n'.join(([] if self.lattice is None else [f'Bravais lattice {self.lattice}'])
                       + ([f'Crystal family {self.family}'])
                       + [super().__repr__()])


    def __copy__(self,**kwargs):
        """Create deep copy."""
        return self.__class__(rotation=kwargs['rotation'] if 'rotation' in kwargs else self.quaternion,
                              lattice =kwargs['lattice']  if 'lattice'  in kwargs else self.lattice
                                                                                    if self.lattice is not None else self.family,
                              a       =kwargs['a']        if 'a'        in kwargs else self.a,
                              b       =kwargs['b']        if 'b'        in kwargs else self.b,
                              c       =kwargs['c']        if 'c'        in kwargs else self.c,
                              alpha   =kwargs['alpha']    if 'alpha'    in kwargs else self.alpha,
                              beta    =kwargs['beta']     if 'beta'     in kwargs else self.beta,
                              gamma   =kwargs['gamma']    if 'gamma'    in kwargs else self.gamma,
                              degrees =kwargs['degrees']  if 'degrees'  in kwargs else None,
                             )

    copy = __copy__


    def __eq__(self,other):
        """
        Equal to other.

        Parameters
        ----------
        other : Orientation
            Orientation to check for equality.

        """
        matching_type = all([hasattr(other,attr) and getattr(self,attr) == getattr(other,attr)
                             for attr in ['family','lattice','parameters']])
        return np.logical_and(matching_type,super(self.__class__,self.reduced).__eq__(other.reduced))

    def __ne__(self,other):
        """
        Not equal to other.

        Parameters
        ----------
        other : Orientation
            Orientation to check for equality.

        """
        return np.logical_not(self==other)


    def isclose(self,other,rtol=1e-5,atol=1e-8,equal_nan=True):
        """
        Report where values are approximately equal to corresponding ones of other Orientation.

        Parameters
        ----------
        other : Orientation
            Orientation to compare against.
        rtol : float, optional
            Relative tolerance of equality.
        atol : float, optional
            Absolute tolerance of equality.
        equal_nan : bool, optional
            Consider matching NaN values as equal. Defaults to True.

        Returns
        -------
        mask : numpy.ndarray bool
            Mask indicating where corresponding orientations are close.

        """
        matching_type = all([hasattr(other,attr) and getattr(self,attr) == getattr(other,attr)
                             for attr in ['family','lattice','parameters']])
        return np.logical_and(matching_type,super(self.__class__,self.reduced).isclose(other.reduced))



    def allclose(self,other,rtol=1e-5,atol=1e-8,equal_nan=True):
        """
        Test whether all values are approximately equal to corresponding ones of other Orientation.

        Parameters
        ----------
        other : Orientation
            Orientation to compare against.
        rtol : float, optional
            Relative tolerance of equality.
        atol : float, optional
            Absolute tolerance of equality.
        equal_nan : bool, optional
            Consider matching NaN values as equal. Defaults to True.

        Returns
        -------
        answer : bool
            Whether all values are close between both orientations.

        """
        return np.all(self.isclose(other,rtol,atol,equal_nan))


    def __mul__(self,other):
        """
        Compose this orientation with other.

        Parameters
        ----------
        other : Rotation or Orientation
            Object for composition.

        Returns
        -------
        composition : Orientation
            Compound rotation self*other, i.e. first other then self rotation.

        """
        if isinstance(other,Orientation) or isinstance(other,Rotation):
            return self.copy(rotation=Rotation.__mul__(self,Rotation(other.quaternion)))
        else:
            raise TypeError('Use "O@b", i.e. matmul, to apply Orientation "O" to object "b"')


    @staticmethod
    def _split_kwargs(kwargs,target):
        """
        Separate keyword arguments in 'kwargs' targeted at 'target' from general keyword arguments of Orientation objects.

        Parameters
        ----------
        kwargs : dictionary
            Contains all **kwargs.
        target: method
            Function to scan for kwarg signature.

        Returns
        -------
        rot_kwargs: dictionary
            Valid keyword arguments of 'target' function of Rotation class.
        ori_kwargs: dictionary
            Valid keyword arguments of Orientation object.

        """
        kws = ()
        for t in (target,Orientation.__init__):
            kws += ({key: kwargs[key] for key in set(inspect.signature(t).parameters) & set(kwargs)},)

        invalid_keys = set(kwargs)-(set(kws[0])|set(kws[1]))
        if invalid_keys:
            raise TypeError(f"{inspect.stack()[1][3]}() got an unexpected keyword argument '{invalid_keys.pop()}'")

        return kws


    @classmethod
    @util.extended_docstring(Rotation.from_random,_parameter_doc)
    def from_random(cls,**kwargs):
        kwargs_rot,kwargs_ori = Orientation._split_kwargs(kwargs,Rotation.from_random)
        return cls(rotation=Rotation.from_random(**kwargs_rot),**kwargs_ori)


    @classmethod
    @util.extended_docstring(Rotation.from_quaternion,_parameter_doc)
    def from_quaternion(cls,**kwargs):
        kwargs_rot,kwargs_ori = Orientation._split_kwargs(kwargs,Rotation.from_quaternion)
        return cls(rotation=Rotation.from_quaternion(**kwargs_rot),**kwargs_ori)


    @classmethod
    @util.extended_docstring(Rotation.from_Euler_angles,_parameter_doc)
    def from_Euler_angles(cls,**kwargs):
        kwargs_rot,kwargs_ori = Orientation._split_kwargs(kwargs,Rotation.from_Euler_angles)
        return cls(rotation=Rotation.from_Euler_angles(**kwargs_rot),**kwargs_ori)


    @classmethod
    @util.extended_docstring(Rotation.from_axis_angle,_parameter_doc)
    def from_axis_angle(cls,**kwargs):
        kwargs_rot,kwargs_ori = Orientation._split_kwargs(kwargs,Rotation.from_axis_angle)
        return cls(rotation=Rotation.from_axis_angle(**kwargs_rot),**kwargs_ori)


    @classmethod
    @util.extended_docstring(Rotation.from_basis,_parameter_doc)
    def from_basis(cls,**kwargs):
        kwargs_rot,kwargs_ori = Orientation._split_kwargs(kwargs,Rotation.from_basis)
        return cls(rotation=Rotation.from_basis(**kwargs_rot),**kwargs_ori)


    @classmethod
    @util.extended_docstring(Rotation.from_matrix,_parameter_doc)
    def from_matrix(cls,**kwargs):
        kwargs_rot,kwargs_ori = Orientation._split_kwargs(kwargs,Rotation.from_matrix)
        return cls(rotation=Rotation.from_matrix(**kwargs_rot),**kwargs_ori)


    @classmethod
    @util.extended_docstring(Rotation.from_Rodrigues_vector,_parameter_doc)
    def from_Rodrigues_vector(cls,**kwargs):
        kwargs_rot,kwargs_ori = Orientation._split_kwargs(kwargs,Rotation.from_Rodrigues_vector)
        return cls(rotation=Rotation.from_Rodrigues_vector(**kwargs_rot),**kwargs_ori)


    @classmethod
    @util.extended_docstring(Rotation.from_homochoric,_parameter_doc)
    def from_homochoric(cls,**kwargs):
        kwargs_rot,kwargs_ori = Orientation._split_kwargs(kwargs,Rotation.from_homochoric)
        return cls(rotation=Rotation.from_homochoric(**kwargs_rot),**kwargs_ori)


    @classmethod
    @util.extended_docstring(Rotation.from_cubochoric,_parameter_doc)
    def from_cubochoric(cls,**kwargs):
        kwargs_rot,kwargs_ori = Orientation._split_kwargs(kwargs,Rotation.from_cubochoric)
        return cls(rotation=Rotation.from_cubochoric(**kwargs_rot),**kwargs_ori)


    @classmethod
    @util.extended_docstring(Rotation.from_spherical_component,_parameter_doc)
    def from_spherical_component(cls,**kwargs):
        kwargs_rot,kwargs_ori = Orientation._split_kwargs(kwargs,Rotation.from_spherical_component)
        return cls(rotation=Rotation.from_spherical_component(**kwargs_rot),**kwargs_ori)


    @classmethod
    @util.extended_docstring(Rotation.from_fiber_component,_parameter_doc)
    def from_fiber_component(cls,**kwargs):
        kwargs_rot,kwargs_ori = Orientation._split_kwargs(kwargs,Rotation.from_fiber_component)
        return cls(rotation=Rotation.from_fiber_component(**kwargs_rot),**kwargs_ori)


    @classmethod
    @util.extend_docstring(_parameter_doc)
    def from_directions(cls,uvw,hkl,**kwargs):
        """
        Initialize orientation object from two crystallographic directions.

        Parameters
        ----------
        uvw : list, numpy.ndarray of shape (...,3)
            lattice direction aligned with lab frame x-direction.
        hkl : list, numpy.ndarray of shape (...,3)
            lattice plane normal aligned with lab frame z-direction.

        """
        o = cls(**kwargs)
        x = o.to_frame(uvw=uvw)
        z = o.to_frame(hkl=hkl)
        om = np.stack([x,np.cross(z,x),z],axis=-2)
        return o.copy(rotation=Rotation.from_matrix(tensor.transpose(om/np.linalg.norm(om,axis=-1,keepdims=True))))


    @property
    def symmetry_operations(self):
        """Symmetry operations as Rotations."""
        if self.family == 'cubic':
            sym_quats =  [
                          [ 1.0,            0.0,            0.0,            0.0            ],
                          [ 0.0,            1.0,            0.0,            0.0            ],
                          [ 0.0,            0.0,            1.0,            0.0            ],
                          [ 0.0,            0.0,            0.0,            1.0            ],
                          [ 0.0,            0.0,            0.5*np.sqrt(2), 0.5*np.sqrt(2) ],
                          [ 0.0,            0.0,            0.5*np.sqrt(2),-0.5*np.sqrt(2) ],
                          [ 0.0,            0.5*np.sqrt(2), 0.0,            0.5*np.sqrt(2) ],
                          [ 0.0,            0.5*np.sqrt(2), 0.0,           -0.5*np.sqrt(2) ],
                          [ 0.0,            0.5*np.sqrt(2),-0.5*np.sqrt(2), 0.0            ],
                          [ 0.0,           -0.5*np.sqrt(2),-0.5*np.sqrt(2), 0.0            ],
                          [ 0.5,            0.5,            0.5,            0.5            ],
                          [-0.5,            0.5,            0.5,            0.5            ],
                          [-0.5,            0.5,            0.5,           -0.5            ],
                          [-0.5,            0.5,           -0.5,            0.5            ],
                          [-0.5,           -0.5,            0.5,            0.5            ],
                          [-0.5,           -0.5,            0.5,           -0.5            ],
                          [-0.5,           -0.5,           -0.5,            0.5            ],
                          [-0.5,            0.5,           -0.5,           -0.5            ],
                          [-0.5*np.sqrt(2), 0.0,            0.0,            0.5*np.sqrt(2) ],
                          [ 0.5*np.sqrt(2), 0.0,            0.0,            0.5*np.sqrt(2) ],
                          [-0.5*np.sqrt(2), 0.0,            0.5*np.sqrt(2), 0.0            ],
                          [-0.5*np.sqrt(2), 0.0,           -0.5*np.sqrt(2), 0.0            ],
                          [-0.5*np.sqrt(2), 0.5*np.sqrt(2), 0.0,            0.0            ],
                          [-0.5*np.sqrt(2),-0.5*np.sqrt(2), 0.0,            0.0            ],
                        ]
        elif self.family == 'hexagonal':
            sym_quats =  [
                          [ 1.0,            0.0,            0.0,            0.0            ],
                          [-0.5*np.sqrt(3), 0.0,            0.0,           -0.5            ],
                          [ 0.5,            0.0,            0.0,            0.5*np.sqrt(3) ],
                          [ 0.0,            0.0,            0.0,            1.0            ],
                          [-0.5,            0.0,            0.0,            0.5*np.sqrt(3) ],
                          [-0.5*np.sqrt(3), 0.0,            0.0,            0.5            ],
                          [ 0.0,            1.0,            0.0,            0.0            ],
                          [ 0.0,           -0.5*np.sqrt(3), 0.5,            0.0            ],
                          [ 0.0,            0.5,           -0.5*np.sqrt(3), 0.0            ],
                          [ 0.0,            0.0,            1.0,            0.0            ],
                          [ 0.0,           -0.5,           -0.5*np.sqrt(3), 0.0            ],
                          [ 0.0,            0.5*np.sqrt(3), 0.5,            0.0            ],
                        ]
        elif self.family == 'tetragonal':
            sym_quats =  [
                          [ 1.0,            0.0,            0.0,            0.0            ],
                          [ 0.0,            1.0,            0.0,            0.0            ],
                          [ 0.0,            0.0,            1.0,            0.0            ],
                          [ 0.0,            0.0,            0.0,            1.0            ],
                          [ 0.0,            0.5*np.sqrt(2), 0.5*np.sqrt(2), 0.0            ],
                          [ 0.0,           -0.5*np.sqrt(2), 0.5*np.sqrt(2), 0.0            ],
                          [ 0.5*np.sqrt(2), 0.0,            0.0,            0.5*np.sqrt(2) ],
                          [-0.5*np.sqrt(2), 0.0,            0.0,            0.5*np.sqrt(2) ],
                        ]
        elif self.family == 'orthorhombic':
            sym_quats =  [
                          [ 1.0,0.0,0.0,0.0 ],
                          [ 0.0,1.0,0.0,0.0 ],
                          [ 0.0,0.0,1.0,0.0 ],
                          [ 0.0,0.0,0.0,1.0 ],
                        ]
        elif self.family == 'monoclinic':
            sym_quats =  [
                          [ 1.0,0.0,0.0,0.0 ],
                          [ 0.0,0.0,1.0,0.0 ],
                        ]
        elif self.family == 'triclinic':
            sym_quats =  [
                          [ 1.0,0.0,0.0,0.0 ],
                        ]
        else:
            raise KeyError(f'Crystal family "{self.family}" is unknown')

        return Rotation.from_quaternion(sym_quats,accept_homomorph=True)


    @property
    def equivalent(self):
        """
        Orientations that are symmetrically equivalent.

        One dimension (length corresponds to number of symmetrically equivalent orientations)
        is added to the left of the Rotation array.

        """
        o = self.symmetry_operations.broadcast_to(self.symmetry_operations.shape+self.shape,mode='right')
        return self.copy(rotation=o*Rotation(self.quaternion).broadcast_to(o.shape,mode='left'))


    @property
    def reduced(self):
        """Select symmetrically equivalent orientation that falls into fundamental zone according to symmetry."""
        eq   = self.equivalent
        ok   = eq.in_FZ
        ok  &= np.cumsum(ok,axis=0) == 1
        loc  = np.where(ok)
        sort = 0 if len(loc) == 1 else np.lexsort(loc[:0:-1])
        return eq[ok][sort].reshape(self.shape)


    @property
    def in_FZ(self):
        """
        Check whether orientation falls into fundamental zone of own symmetry.

        Returns
        -------
        in : numpy.ndarray of quaternion.shape
           Boolean array indicating whether Rodrigues-Frank vector falls into fundamental zone.

        Notes
        -----
        Fundamental zones in Rodrigues space are point-symmetric around origin.

        References
        ----------
        A. Heinz and P. Neumann, Acta Crystallographica Section A 47:780-789, 1991
        https://doi.org/10.1107/S0108767391006864

        """
        rho_abs = np.abs(self.as_Rodrigues_vector(compact=True))*(1.-1.e-9)

        with np.errstate(invalid='ignore'):
            # using '*'/prod for 'and'
            if   self.family == 'cubic':
                return (np.prod(np.sqrt(2)-1. >= rho_abs,axis=-1) *
                                   (1. >= np.sum(rho_abs,axis=-1))).astype(bool)
            elif self.family == 'hexagonal':
                return (np.prod(1.  >= rho_abs,axis=-1) *
                                (2. >= np.sqrt(3)*rho_abs[...,0] + rho_abs[...,1]) *
                                (2. >= np.sqrt(3)*rho_abs[...,1] + rho_abs[...,0]) *
                                (2. >= np.sqrt(3)                + rho_abs[...,2])).astype(bool)
            elif self.family == 'tetragonal':
                return (np.prod(1.  >= rho_abs[...,:2],axis=-1) *
                        (np.sqrt(2) >= rho_abs[...,0] + rho_abs[...,1]) *
                        (np.sqrt(2) >= rho_abs[...,2] + 1.)).astype(bool)
            elif self.family == 'orthorhombic':
                return (np.prod(1. >= rho_abs,axis=-1)).astype(bool)
            elif self.family == 'monoclinic':
                return (1. >= rho_abs[...,1]).astype(bool)
            else:
                return np.all(np.isfinite(rho_abs),axis=-1)


    @property
    def in_disorientation_FZ(self):
        """
        Check whether orientation falls into fundamental zone of disorientations.

        Returns
        -------
        in : numpy.ndarray of quaternion.shape
           Boolean array indicating whether Rodrigues-Frank vector falls into disorientation FZ.

        References
        ----------
        A. Heinz and P. Neumann, Acta Crystallographica Section A 47:780-789, 1991
        https://doi.org/10.1107/S0108767391006864

        """
        rho = self.as_Rodrigues_vector(compact=True)*(1.0-1.0e-9)

        with np.errstate(invalid='ignore'):
            if   self.family == 'cubic':
                return ((rho[...,0] >= rho[...,1]) &
                        (rho[...,1] >= rho[...,2]) &
                        (rho[...,2] >= 0)).astype(bool)
            elif self.family == 'hexagonal':
                return ((rho[...,0] >= rho[...,1]*np.sqrt(3)) &
                        (rho[...,1] >= 0) &
                        (rho[...,2] >= 0)).astype(bool)
            elif self.family == 'tetragonal':
                return ((rho[...,0] >= rho[...,1]) &
                        (rho[...,1] >= 0) &
                        (rho[...,2] >= 0)).astype(bool)
            elif self.family == 'orthorhombic':
                return ((rho[...,0] >= 0) &
                        (rho[...,1] >= 0) &
                        (rho[...,2] >= 0)).astype(bool)
            elif self.family == 'monoclinic':
                return ((rho[...,1] >= 0) &
                        (rho[...,2] >= 0)).astype(bool)
            else:
                return np.ones_like(rho[...,0],dtype=bool)


    def relation_operations(self,model,return_lattice=False):
        """
        Crystallographic orientation relationships for phase transformations.

        Parameters
        ----------
        model : str
            Name of orientation relationship.
        return_lattice : bool, optional
            Return the target lattice in addition.

        Returns
        -------
        operations : Rotations
            Rotations characterizing the orientation relationship.

        References
        ----------
        S. Morito et al., Journal of Alloys and Compounds 577:s587-s592, 2013
        https://doi.org/10.1016/j.jallcom.2012.02.004

        K. Kitahara et al., Acta Materialia 54(5):1279-1288, 2006
        https://doi.org/10.1016/j.actamat.2005.11.001

        Y. He et al., Journal of Applied Crystallography 39:72-81, 2006
        https://doi.org/10.1107/S0021889805038276

        H. Kitahara et al., Materials Characterization 54(4-5):378-386, 2005
        https://doi.org/10.1016/j.matchar.2004.12.015

        Y. He et al., Acta Materialia 53(4):1179-1190, 2005
        https://doi.org/10.1016/j.actamat.2004.11.021

        """
        if model not in _lattice.relations:
            raise KeyError(f'Orientation relationship "{model}" is unknown')
        r = _lattice.relations[model]

        if self.lattice not in r:
            raise KeyError(f'Relationship "{model}" not supported for lattice "{self.lattice}"')

        sl = self.lattice
        ol = (set(r)-{sl}).pop()
        m = r[sl]
        o = r[ol]

        p_,_p = np.zeros(m.shape[:-1]+(3,)),np.zeros(o.shape[:-1]+(3,))
        p_[...,0,:] = m[...,0,:] if m.shape[-1] == 3 else self.Bravais_to_Miller(uvtw=m[...,0,0:4])
        p_[...,1,:] = m[...,1,:] if m.shape[-1] == 3 else self.Bravais_to_Miller(hkil=m[...,1,0:4])
        _p[...,0,:] = o[...,0,:] if o.shape[-1] == 3 else self.Bravais_to_Miller(uvtw=o[...,0,0:4])
        _p[...,1,:] = o[...,1,:] if o.shape[-1] == 3 else self.Bravais_to_Miller(hkil=o[...,1,0:4])

        return (Rotation.from_parallel(p_,_p),ol) \
                if return_lattice else \
                Rotation.from_parallel(p_,_p)


    def related(self,model):
        """
        Orientations derived from the given relationship.

        One dimension (length according to number of related orientations)
        is added to the left of the Rotation array.

        """
        o,lattice = self.relation_operations(model,return_lattice=True)
        target = Orientation(lattice=lattice)
        o = o.broadcast_to(o.shape+self.shape,mode='right')
        return self.copy(rotation=o*Rotation(self.quaternion).broadcast_to(o.shape,mode='left'),
                         lattice=lattice,
                         b = self.b if target.ratio['b'] is None else self.a*target.ratio['b'],
                         c = self.c if target.ratio['c'] is None else self.a*target.ratio['c'],
                         alpha = None if 'alpha' in target.immutable else self.alpha,
                         beta  = None if 'beta'  in target.immutable else self.beta,
                         gamma = None if 'gamma' in target.immutable else self.gamma,
                        )


    @property
    def parameters(self):
        """Return lattice parameters a, b, c, alpha, beta, gamma."""
        return (self.a,self.b,self.c,self.alpha,self.beta,self.gamma)


    @property
    def immutable(self):
        """Return immutable parameters of own lattice."""
        if self.family == 'triclinic':
            return {}
        if self.family == 'monoclinic':
            return {
                     'alpha': np.pi/2.,
                     'gamma': np.pi/2.,
                   }
        if self.family == 'orthorhombic':
            return {
                     'alpha': np.pi/2.,
                     'beta':  np.pi/2.,
                     'gamma': np.pi/2.,
                   }
        if self.family == 'tetragonal':
            return {
                     'b': 1.0,
                     'alpha': np.pi/2.,
                     'beta':  np.pi/2.,
                     'gamma': np.pi/2.,
                   }
        if self.family == 'hexagonal':
            return {
                     'b': 1.0,
                     'alpha': np.pi/2.,
                     'beta':  np.pi/2.,
                     'gamma': 2.*np.pi/3.,
                   }
        if self.family == 'cubic':
            return {
                     'b': 1.0,
                     'c': 1.0,
                     'alpha': np.pi/2.,
                     'beta':  np.pi/2.,
                     'gamma': np.pi/2.,
                   }


    @property
    def ratio(self):
        """Return axes ratios of own lattice."""
        _ratio = { 'hexagonal': {'c': np.sqrt(8./3.)}}

        return dict(b = self.immutable['b']
                        if 'b' in self.immutable else
                        _ratio[self.family]['b'] if self.family in _ratio and 'b' in _ratio[self.family] else None,
                    c = self.immutable['c']
                        if 'c' in self.immutable else
                        _ratio[self.family]['c'] if self.family in _ratio and 'c' in _ratio[self.family] else None,
                   )


    @property
    def basis_real(self):
        """
        Calculate orthogonal real space crystal basis.

        References
        ----------
        C.T. Young and J.L. Lytton, Journal of Applied Physics 43:1408–1417, 1972
        https://doi.org/10.1063/1.1661333

        """
        if None in self.parameters:
            raise KeyError('Missing crystal lattice parameters')
        return np.array([
                          [1,0,0],
                          [np.cos(self.gamma),np.sin(self.gamma),0],
                          [np.cos(self.beta),
                           (np.cos(self.alpha)-np.cos(self.beta)*np.cos(self.gamma))                     /np.sin(self.gamma),
                           np.sqrt(1 - np.cos(self.alpha)**2 - np.cos(self.beta)**2 - np.cos(self.gamma)**2
                                 + 2 * np.cos(self.alpha)    * np.cos(self.beta)    * np.cos(self.gamma))/np.sin(self.gamma)],
                         ],dtype=float).T \
             * np.array([self.a,self.b,self.c])


    @property
    def basis_reciprocal(self):
        """Calculate reciprocal (dual) crystal basis."""
        return np.linalg.inv(self.basis_real.T)


    def in_SST(self,vector,proper=False):
        """
        Check whether given crystal frame vector falls into standard stereographic triangle of own symmetry.

        Parameters
        ----------
        vector : numpy.ndarray of shape (...,3)
            Vector to check.
        proper : bool, optional
            Consider only vectors with z >= 0, hence combine two neighboring SSTs.
            Defaults to False.

        Returns
        -------
        in : numpy.ndarray of shape (...)
           Boolean array indicating whether vector falls into SST.

        References
        ----------
        Bases are computed from

        >>> basis = {
        ...    'cubic' :       np.linalg.inv(np.array([[0.,0.,1.],                            # direction of red
        ...                                            [1.,0.,1.]/np.sqrt(2.),                #              green
        ...                                            [1.,1.,1.]/np.sqrt(3.)]).T),           #              blue
        ...    'hexagonal' :   np.linalg.inv(np.array([[0.,0.,1.],                            # direction of red
        ...                                            [1.,0.,0.],                            #              green
        ...                                            [np.sqrt(3.),1.,0.]/np.sqrt(4.)]).T),  #              blue
        ...    'tetragonal' :  np.linalg.inv(np.array([[0.,0.,1.],                            # direction of red
        ...                                            [1.,0.,0.],                            #              green
        ...                                            [1.,1.,0.]/np.sqrt(2.)]).T),           #              blue
        ...    'orthorhombic': np.linalg.inv(np.array([[0.,0.,1.],                            # direction of red
        ...                                            [1.,0.,0.],                            #              green
        ...                                            [0.,1.,0.]]).T),                       #              blue
        ...    }

        """
        if not isinstance(vector,np.ndarray) or vector.shape[-1] != 3:
            raise ValueError('Input is not a field of three-dimensional vectors.')

        if self.family == 'cubic':
            basis = {'improper':np.array([ [-1.            ,  0.            ,  1. ],
                                           [ np.sqrt(2.)   , -np.sqrt(2.)   ,  0. ],
                                           [ 0.            ,  np.sqrt(3.)   ,  0. ] ]),
                       'proper':np.array([ [ 0.            , -1.            ,  1. ],
                                           [-np.sqrt(2.)   , np.sqrt(2.)    ,  0. ],
                                           [ np.sqrt(3.)   ,  0.            ,  0. ] ]),
                    }
        elif self.family == 'hexagonal':
            basis = {'improper':np.array([ [ 0.            ,  0.            ,  1. ],
                                           [ 1.            , -np.sqrt(3.)   ,  0. ],
                                           [ 0.            ,  2.            ,  0. ] ]),
                     'proper':np.array([   [ 0.            ,  0.            ,  1. ],
                                           [-1.            ,  np.sqrt(3.)   ,  0. ],
                                           [ np.sqrt(3.)   , -1.            ,  0. ] ]),
                    }
        elif self.family == 'tetragonal':
            basis = {'improper':np.array([ [ 0.            ,  0.            ,  1. ],
                                           [ 1.            , -1.            ,  0. ],
                                           [ 0.            ,  np.sqrt(2.)   ,  0. ] ]),
                     'proper':np.array([   [ 0.            ,  0.            ,  1. ],
                                           [-1.            ,  1.            ,  0. ],
                                           [ np.sqrt(2.)   ,  0.            ,  0. ] ]),
                    }
        elif self.family == 'orthorhombic':
            basis = {'improper':np.array([ [ 0., 0., 1.],
                                           [ 1., 0., 0.],
                                           [ 0., 1., 0.] ]),
                       'proper':np.array([ [ 0., 0., 1.],
                                           [-1., 0., 0.],
                                           [ 0., 1., 0.] ]),
                    }
        else:                                                                                       # direct exit for unspecified symmetry
            return  np.ones_like(vector[...,0],bool)

        if proper:
            components_proper   = np.around(np.einsum('...ji,...i',
                                                      np.broadcast_to(basis['proper'], vector.shape+(3,)),
                                                      vector), 12)
            components_improper = np.around(np.einsum('...ji,...i',
                                                      np.broadcast_to(basis['improper'], vector.shape+(3,)),
                                                      vector), 12)
            return   np.all(components_proper   >= 0.0,axis=-1) \
                   | np.all(components_improper >= 0.0,axis=-1)
        else:
            components = np.around(np.einsum('...ji,...i',
                                             np.broadcast_to(basis['improper'], vector.shape+(3,)),
                                             np.block([vector[...,:2],np.abs(vector[...,2:3])])), 12)

            return np.all(components >= 0.0,axis=-1)


    def IPF_color(self,vector,in_SST=True,proper=False):
        """
        Map vector to RGB color within standard stereographic triangle of own symmetry.

        Parameters
        ----------
        vector : numpy.ndarray of shape (...,3)
            Vector to colorize.
        in_SST : bool, optional
            Consider symmetrically equivalent orientations such that poles are located in SST.
            Defaults to True.
        proper : bool, optional
            Consider only vectors with z >= 0, hence combine two neighboring SSTs (with mirrored colors).
            Defaults to False.

        Returns
        -------
        rgb : numpy.ndarray of shape (...,3)
           RGB array of IPF colors.

        Examples
        --------
        Inverse pole figure color of the e_3 direction for a crystal in "Cube" orientation with cubic symmetry:

        >>> o = damask.Orientation(lattice='cubic')
        >>> o.IPF_color([0,0,1])
        array([1., 0., 0.])

        References
        ----------
        Bases are computed from

        >>> basis = {
        ...    'cubic' :       np.linalg.inv(np.array([[0.,0.,1.],                            # direction of red
        ...                                            [1.,0.,1.]/np.sqrt(2.),                #              green
        ...                                            [1.,1.,1.]/np.sqrt(3.)]).T),           #              blue
        ...    'hexagonal' :   np.linalg.inv(np.array([[0.,0.,1.],                            # direction of red
        ...                                            [1.,0.,0.],                            #              green
        ...                                            [np.sqrt(3.),1.,0.]/np.sqrt(4.)]).T),  #              blue
        ...    'tetragonal' :  np.linalg.inv(np.array([[0.,0.,1.],                            # direction of red
        ...                                            [1.,0.,0.],                            #              green
        ...                                            [1.,1.,0.]/np.sqrt(2.)]).T),           #              blue
        ...    'orthorhombic': np.linalg.inv(np.array([[0.,0.,1.],                            # direction of red
        ...                                            [1.,0.,0.],                            #              green
        ...                                            [0.,1.,0.]]).T),                       #              blue
        ...    }

        """
        if np.array(vector).shape[-1] != 3:
            raise ValueError('Input is not a field of three-dimensional vectors.')

        vector_ = self.to_SST(vector,proper) if in_SST else \
                  self @ np.broadcast_to(vector,self.shape+(3,))

        if self.family == 'cubic':
            basis = {'improper':np.array([ [-1.            ,  0.            ,  1. ],
                                           [ np.sqrt(2.)   , -np.sqrt(2.)   ,  0. ],
                                           [ 0.            ,  np.sqrt(3.)   ,  0. ] ]),
                       'proper':np.array([ [ 0.            , -1.            ,  1. ],
                                           [-np.sqrt(2.)   , np.sqrt(2.)    ,  0. ],
                                           [ np.sqrt(3.)   ,  0.            ,  0. ] ]),
                    }
        elif self.family == 'hexagonal':
            basis = {'improper':np.array([ [ 0.            ,  0.            ,  1. ],
                                           [ 1.            , -np.sqrt(3.)   ,  0. ],
                                           [ 0.            ,  2.            ,  0. ] ]),
                     'proper':np.array([   [ 0.            ,  0.            ,  1. ],
                                           [-1.            ,  np.sqrt(3.)   ,  0. ],
                                           [ np.sqrt(3.)   , -1.            ,  0. ] ]),
                    }
        elif self.family == 'tetragonal':
            basis = {'improper':np.array([ [ 0.            ,  0.            ,  1. ],
                                           [ 1.            , -1.            ,  0. ],
                                           [ 0.            ,  np.sqrt(2.)   ,  0. ] ]),
                     'proper':np.array([   [ 0.            ,  0.            ,  1. ],
                                           [-1.            ,  1.            ,  0. ],
                                           [ np.sqrt(2.)   ,  0.            ,  0. ] ]),
                    }
        elif self.family == 'orthorhombic':
            basis = {'improper':np.array([ [ 0., 0., 1.],
                                           [ 1., 0., 0.],
                                           [ 0., 1., 0.] ]),
                       'proper':np.array([ [ 0., 0., 1.],
                                           [-1., 0., 0.],
                                           [ 0., 1., 0.] ]),
                    }
        else:                                                                                       # direct exit for unspecified symmetry
            return np.zeros_like(vector_)

        if proper:
            components_proper   = np.around(np.einsum('...ji,...i',
                                                      np.broadcast_to(basis['proper'], vector_.shape+(3,)),
                                                      vector_), 12)
            components_improper = np.around(np.einsum('...ji,...i',
                                                      np.broadcast_to(basis['improper'], vector_.shape+(3,)),
                                                      vector_), 12)
            in_SST = np.all(components_proper   >= 0.0,axis=-1) \
                   | np.all(components_improper >= 0.0,axis=-1)
            components = np.where((in_SST & np.all(components_proper   >= 0.0,axis=-1))[...,np.newaxis],
                                  components_proper,components_improper)
        else:
            components = np.around(np.einsum('...ji,...i',
                                             np.broadcast_to(basis['improper'], vector_.shape+(3,)),
                                             np.block([vector_[...,:2],np.abs(vector_[...,2:3])])), 12)

            in_SST = np.all(components >= 0.0,axis=-1)

        with np.errstate(invalid='ignore',divide='ignore'):
            rgb = (components/np.linalg.norm(components,axis=-1,keepdims=True))**0.5            # smoothen color ramps
            rgb = np.clip(rgb,0.,1.)                                                            # clip intensity
            rgb /= np.max(rgb,axis=-1,keepdims=True)                                            # normalize to (HS)V = 1
        rgb[np.broadcast_to(~in_SST[...,np.newaxis],rgb.shape)] = 0.0
        return rgb


    def disorientation(self,other,return_operators=False):
        """
        Calculate disorientation between myself and given other orientation.

        Parameters
        ----------
        other : Orientation
            Orientation to calculate disorientation for.
            Shape of other blends with shape of own rotation array.
            For example, shapes of (2,3) for own rotations and (3,2) for other's result in (2,3,2) disorientations.
        return_operators : bool, optional
            Return index pair of symmetrically equivalent orientations that result in disorientation axis falling into FZ.
            Defaults to False.

        Returns
        -------
        disorientation : Orientation
            Disorientation between self and other.
        operators : numpy.ndarray int of shape (...,2), conditional
            Index of symmetrically equivalent orientation that rotated vector to the SST.

        Notes
        -----
        Currently requires same crystal family for both orientations.
        For extension to cases with differing symmetry see  A. Heinz and P. Neumann 1991 and 10.1107/S0021889808016373.

        Examples
        --------
        Disorientation between two specific orientations of hexagonal symmetry:

        >>> import damask
        >>> a = damask.Orientation.from_Eulers(phi=[123,32,21],degrees=True,lattice='hexagonal')
        >>> b = damask.Orientation.from_Eulers(phi=[104,11,87],degrees=True,lattice='hexagonal')
        >>> a.disorientation(b)
        Crystal family hexagonal
        Quaternion: (real=0.976, imag=<+0.189, +0.018, +0.103>)
        Matrix:
        [[ 0.97831006  0.20710935  0.00389135]
         [-0.19363288  0.90765544  0.37238141]
         [ 0.07359167 -0.36505797  0.92807163]]
        Bunge Eulers / deg: (11.40, 21.86, 0.60)

        """
        if self.family != other.family:
            raise NotImplementedError('disorientation between different crystal families')

        blend = util.shapeblender(self.shape,other.shape)
        s =  self.equivalent
        o = other.equivalent

        s_ = s.reshape((s.shape[0],1)+ self.shape).broadcast_to((s.shape[0],o.shape[0])+blend,mode='right')
        o_ = o.reshape((1,o.shape[0])+other.shape).broadcast_to((s.shape[0],o.shape[0])+blend,mode='right')
        r_ = s_.misorientation(o_)
        _r = ~r_

        forward = r_.in_FZ & r_.in_disorientation_FZ
        reverse = _r.in_FZ & _r.in_disorientation_FZ
        ok  = forward | reverse
        ok &= (np.cumsum(ok.reshape((-1,)+ok.shape[2:]),axis=0) == 1).reshape(ok.shape)
        r = np.where(np.any(forward[...,np.newaxis],axis=(0,1),keepdims=True),
                     r_.quaternion,
                     _r.quaternion)
        loc  = np.where(ok)
        sort = 0 if len(loc) == 2 else np.lexsort(loc[:1:-1])
        quat = r[ok][sort].reshape(blend+(4,))

        return (
                (self.copy(rotation=quat),
                 (np.vstack(loc[:2]).T)[sort].reshape(blend+(2,)))
                if return_operators else
                self.copy(rotation=quat)
               )


    def average(self,weights=None,return_cloud=False):
        """
        Return orientation average over last dimension.

        Parameters
        ----------
        weights : numpy.ndarray, optional
            Relative weights of orientations.
        return_cloud : bool, optional
            Return the set of symmetrically equivalent orientations that was used in averaging.
            Defaults to False.

        Returns
        -------
        average : Orientation
            Weighted average of original Orientation field.
        cloud : Orientations, conditional
            Set of symmetrically equivalent orientations that were used in averaging.

        References
        ----------
        J.C. Glez and J. Driver, Journal of Applied Crystallography 34:280-288, 2001
        https://doi.org/10.1107/S0021889801003077

        """
        eq = self.equivalent
        m  = eq.misorientation(self[...,0].reshape((1,)+self.shape[:-1]+(1,))
                                          .broadcast_to(eq.shape))\
               .as_axis_angle()[...,3]
        r = Rotation(np.squeeze(np.take_along_axis(eq.quaternion,
                                                   np.argmin(m,axis=0)[np.newaxis,...,np.newaxis],
                                                   axis=0),
                                axis=0))
        return (
                (self.copy(rotation=Rotation(r).average(weights)),
                 self.copy(rotation=Rotation(r)))
                if return_cloud else
                self.copy(rotation=Rotation(r).average(weights))
               )


    def to_SST(self,vector,proper=False,return_operators=False):
        """
        Rotate vector to ensure it falls into (improper or proper) standard stereographic triangle of crystal symmetry.

        Parameters
        ----------
        vector : numpy.ndarray of shape (...,3)
            Lab frame vector to align with crystal frame direction.
            Shape of other blends with shape of own rotation array.
            For example, a rotation array of shape (3,2) and a (2,4) vector array result in (3,2,4) outputs.
        proper : bool, optional
            Consider only vectors with z >= 0, hence combine two neighboring SSTs.
            Defaults to False.
        return_operators : bool, optional
            Return the symmetrically equivalent orientation that rotated vector to SST.
            Defaults to False.

        Returns
        -------
        vector_SST : numpy.ndarray of shape (...,3)
            Rotated vector falling into SST.
        operators : numpy.ndarray int of shape (...), conditional
            Index of symmetrically equivalent orientation that rotated vector to SST.

        """
        eq  = self.equivalent
        blend = util.shapeblender(eq.shape,np.array(vector).shape[:-1])
        poles = eq.broadcast_to(blend,mode='right') @ np.broadcast_to(np.array(vector),blend+(3,))
        ok    = self.in_SST(poles,proper=proper)
        ok   &= np.cumsum(ok,axis=0) == 1
        loc   = np.where(ok)
        sort  = 0 if len(loc) == 1 else np.lexsort(loc[:0:-1])
        return (
                (poles[ok][sort].reshape(blend[1:]+(3,)), (np.vstack(loc[:1]).T)[sort].reshape(blend[1:]))
                if return_operators else
                poles[ok][sort].reshape(blend[1:]+(3,))
               )


    @staticmethod
    def Bravais_to_Miller(*,uvtw=None,hkil=None):
        """
        Transform 4 Miller–Bravais indices to 3 Miller indices of crystal direction [uvw] or plane normal (hkl).

        Parameters
        ----------
        uvtw|hkil : numpy.ndarray of shape (...,4)
            Miller–Bravais indices of crystallographic direction [uvtw] or plane normal (hkil).

        Returns
        -------
        uvw|hkl : numpy.ndarray of shape (...,3)
            Miller indices of [uvw] direction or (hkl) plane normal.

        """
        if (uvtw is not None) ^ (hkil is None):
            raise KeyError('Specify either "uvtw" or "hkil"')
        axis,basis  = (np.array(uvtw),np.array([[1,0,-1,0],
                                                [0,1,-1,0],
                                                [0,0, 0,1]])) \
                      if hkil is None else \
                      (np.array(hkil),np.array([[1,0,0,0],
                                                [0,1,0,0],
                                                [0,0,0,1]]))
        return np.einsum('il,...l',basis,axis)


    @staticmethod
    def Miller_to_Bravais(*,uvw=None,hkl=None):
        """
        Transform 3 Miller indices to 4 Miller–Bravais indices of crystal direction [uvtw] or plane normal (hkil).

        Parameters
        ----------
        uvw|hkl : numpy.ndarray of shape (...,3)
            Miller indices of crystallographic direction [uvw] or plane normal (hkl).

        Returns
        -------
        uvtw|hkil : numpy.ndarray of shape (...,4)
            Miller–Bravais indices of [uvtw] direction or (hkil) plane normal.

        """
        if (uvw is not None) ^ (hkl is None):
            raise KeyError('Specify either "uvw" or "hkl"')
        axis,basis  = (np.array(uvw),np.array([[ 2,-1, 0],
                                               [-1, 2, 0],
                                               [-1,-1, 0],
                                               [ 0, 0, 3]])/3) \
                      if hkl is None else \
                      (np.array(hkl),np.array([[ 1, 0, 0],
                                               [ 0, 1, 0],
                                               [-1,-1, 0],
                                               [ 0, 0, 1]]))
        return np.einsum('il,...l',basis,axis)


    def to_lattice(self,*,direction=None,plane=None):
        """
        Calculate lattice vector corresponding to crystal frame direction or plane normal.

        Parameters
        ----------
        direction|normal : numpy.ndarray of shape (...,3)
            Vector along direction or plane normal.

        Returns
        -------
        Miller : numpy.ndarray of shape (...,3)
            lattice vector of direction or plane.
            Use util.scale_to_coprime to convert to (integer) Miller indices.

        """
        if (direction is not None) ^ (plane is None):
            raise KeyError('Specify either "direction" or "plane"')
        axis,basis  = (np.array(direction),self.basis_reciprocal.T) \
                      if plane is None else \
                      (np.array(plane),self.basis_real.T)
        return np.einsum('il,...l',basis,axis)


    def to_frame(self,*,uvw=None,hkl=None,with_symmetry=False):
        """
        Calculate crystal frame vector along lattice direction [uvw] or plane normal (hkl).

        Parameters
        ----------
        uvw|hkl : numpy.ndarray of shape (...,3)
            Miller indices of crystallographic direction or plane normal.
        with_symmetry : bool, optional
            Calculate all N symmetrically equivalent vectors.

        Returns
        -------
        vector : numpy.ndarray of shape (...,3) or (N,...,3)
            Crystal frame vector (or vectors if with_symmetry) along [uvw] direction or (hkl) plane normal.

        """
        if (uvw is not None) ^ (hkl is None):
            raise KeyError('Specify either "uvw" or "hkl"')
        axis,basis  = (np.array(uvw),self.basis_real) \
                      if hkl is None else \
                      (np.array(hkl),self.basis_reciprocal)
        return (self.symmetry_operations.broadcast_to(self.symmetry_operations.shape+axis.shape[:-1],mode='right')
              @ np.broadcast_to(np.einsum('il,...l',basis,axis),self.symmetry_operations.shape+axis.shape)
                if with_symmetry else
                np.einsum('il,...l',basis,axis))


    def to_pole(self,*,uvw=None,hkl=None,with_symmetry=False):
        """
        Calculate lab frame vector along lattice direction [uvw] or plane normal (hkl).

        Parameters
        ----------
        uvw|hkl : numpy.ndarray of shape (...,3)
            Miller indices of crystallographic direction or plane normal.
        with_symmetry : bool, optional
            Calculate all N symmetrically equivalent vectors.

        Returns
        -------
        vector : numpy.ndarray of shape (...,3) or (N,...,3)
            Lab frame vector (or vectors if with_symmetry) along [uvw] direction or (hkl) plane normal.

        """
        v = self.to_frame(uvw=uvw,hkl=hkl,with_symmetry=with_symmetry)
        return ~(self if self.shape+v.shape[:-1] == () else self.broadcast_to(self.shape+v.shape[:-1],mode='right')) \
               @ np.broadcast_to(v,self.shape+v.shape)


    def Schmid(self,mode):
        u"""
        Calculate Schmid matrix P = d ⨂ n in the lab frame for given lattice shear kinematics.

        Parameters
        ----------
        mode : str
            Type of kinematics, i.e. 'slip' or 'twin'.

        Returns
        -------
        P : numpy.ndarray of shape (...,N,3,3)
            Schmid matrix for each of the N deformation systems.

        Examples
        --------
        Schmid matrix (in lab frame) of slip systems of a face-centered
        cubic crystal in "Goss" orientation.

        >>> import damask
        >>> import numpy as np
        >>> np.set_printoptions(3,suppress=True,floatmode='fixed')
        >>> damask.Orientation.from_Eulers(phi=[0,45,0],degrees=True,lattice='cF').Schmid('slip')[0]
        array([[ 0.000,  0.000,  0.000],
               [ 0.577, -0.000,  0.816],
               [ 0.000,  0.000,  0.000]])

        """
        d = self.to_frame(uvw=self.kinematics[mode]['direction'],with_symmetry=False)
        p = self.to_frame(hkl=self.kinematics[mode]['plane']    ,with_symmetry=False)
        P = np.einsum('...i,...j',d/np.linalg.norm(d,axis=-1,keepdims=True),
                                  p/np.linalg.norm(p,axis=-1,keepdims=True))

        return ~self.broadcast_to( self.shape+P.shape[:-2],mode='right') \
               @ np.broadcast_to(P,self.shape+P.shape)<|MERGE_RESOLUTION|>--- conflicted
+++ resolved
@@ -134,13 +134,6 @@
         """
         Rotation.__init__(self) if rotation is None else Rotation.__init__(self,rotation=rotation)
 
-<<<<<<< HEAD
-        if (    lattice not in _lattice_symmetries
-            and lattice not in _crystal_families):
-            raise KeyError(f'Lattice "{lattice}" is unknown')
-=======
->>>>>>> 9c9286a4
-
         self.kinematics = None
 
         if lattice in _lattice_symmetries:
@@ -192,11 +185,7 @@
                                          if master[m].shape[-1] == 6 else \
                                          {'direction':self.Bravais_to_Miller(uvtw=master[m][:,0:4]),
                                           'plane':    self.Bravais_to_Miller(hkil=master[m][:,4:8])}
-<<<<<<< HEAD
         elif lattice in _crystal_families:
-            self.family = lattice
-=======
-        elif lattice in self.crystal_families:
             self.family  = lattice
             self.lattice = None
 
@@ -204,7 +193,6 @@
             self.alpha = self.beta = self.gamma = None
         else:
             raise KeyError(f'Lattice "{lattice}" is unknown')
->>>>>>> 9c9286a4
 
 
     def __repr__(self):
@@ -1176,8 +1164,8 @@
                )
 
 
-    @staticmethod
-    def Bravais_to_Miller(*,uvtw=None,hkil=None):
+    @classmethod
+    def Bravais_to_Miller(cls,*,uvtw=None,hkil=None):
         """
         Transform 4 Miller–Bravais indices to 3 Miller indices of crystal direction [uvw] or plane normal (hkl).
 
@@ -1204,8 +1192,8 @@
         return np.einsum('il,...l',basis,axis)
 
 
-    @staticmethod
-    def Miller_to_Bravais(*,uvw=None,hkl=None):
+    @classmethod
+    def Miller_to_Bravais(cls,*,uvw=None,hkl=None):
         """
         Transform 3 Miller indices to 4 Miller–Bravais indices of crystal direction [uvtw] or plane normal (hkil).
 
