--- conflicted
+++ resolved
@@ -417,7 +417,7 @@
             Number of periods per unit cell. Defaults to 1.
         materials : (int, int), optional
             Material IDs. Defaults to (1,2).
-
+        
         Notes
         -----
         The following triply-periodic minimal surfaces are implemented:
@@ -463,11 +463,7 @@
 
     def save(self,fname,compress=True):
         """
-<<<<<<< HEAD
-        Generate vtk rectilinear grid.
-=======
         Store as vtk rectilinear grid.
->>>>>>> 19dba922
 
         Parameters
         ----------
