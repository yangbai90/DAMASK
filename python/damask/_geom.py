--- conflicted
+++ resolved
@@ -58,11 +58,11 @@
     def __repr__(self):
         """Basic information on geometry definition."""
         return util.srepr([
-               f'grid     a b c:     {util.srepr(self.grid,  " x ")}',
-               f'size     x y z:     {util.srepr(self.size,  " x ")}',
-               f'origin   x y z:     {util.srepr(self.origin,"   ")}',
-               f'# materialpoints:   {self.N_materials}',
-               f'max materialpoint:  {np.nanmax(self.materials)}',
+               f'grid     a b c:  {util.srepr(self.grid,  " x ")}',
+               f'size     x y z:  {util.srepr(self.size,  " x ")}',
+               f'origin   x y z:  {util.srepr(self.origin,"   ")}',
+               f'# materials:     {self.N_materials}',
+               f'max material:    {np.nanmax(self.materials)}',
               ])
 
 
@@ -100,12 +100,12 @@
             message.append(util.emph(  f'origin   x y z:     {util.srepr( self.origin,"   ")}'))
 
         if other.N_materials != self.N_materials:
-            message.append(util.delete(f'# materialpoints:   {other.N_materials}'))
-            message.append(util.emph(  f'# materialpoints:   { self.N_materials}'))
+            message.append(util.delete(f'# materials:        {other.N_materials}'))
+            message.append(util.emph(  f'# materials:        { self.N_materials}'))
 
         if np.nanmax(other.materials) != np.nanmax(self.materials):
-            message.append(util.delete(f'max materialpoint:  {np.nanmax(other.materials)}'))
-            message.append(util.emph(  f'max materialpoint:  {np.nanmax( self.materials)}'))
+            message.append(util.delete(f'max material:       {np.nanmax(other.materials)}'))
+            message.append(util.emph(  f'max material:       {np.nanmax( self.materials)}'))
 
         return util.return_message(message)
 
@@ -202,7 +202,7 @@
         bbox = np.array(v.vtk_data.GetBounds()).reshape(3,2).T
         size = bbox[1] - bbox[0]
 
-        return Geom(v.get('materialpoint').reshape(grid,order='F'),size,bbox[0],comments=comments)
+        return Geom(v.get('material').reshape(grid,order='F'),size,bbox[0],comments=comments)
 
 
     @staticmethod
@@ -291,136 +291,30 @@
         Parameters
         ----------
         fname : str or file handle
-<<<<<<< HEAD
-            Geometry file to write.
-        format : {'vtr', 'ASCII'}, optional
-            File format, defaults to 'vtr'. Available formats are:
-            - vtr: VTK rectilinear grid file, extension '.vtr'.
-            - ASCII: Plain text file, extension '.geom'.
-        pack : bool, optional
-            Compress ASCII geometry with 'x of y' and 'a to b'.
-
-        """
-        def _to_ASCII(geom,fname,pack=None):
-            """
-            Writes a geom file.
-
-            Parameters
-            ----------
-            geom : Geom object
-                Geometry to write.
-            fname : str or file handle
-                Geometry file to write.
-            pack : bool, optional
-                Compress geometry with 'x of y' and 'a to b'.
-
-            """
-            header =  [f'{len(geom.comments)+4} header'] + geom.comments \
-                     +[ 'grid   a {} b {} c {}'.format(*geom.grid),
-                        'size   x {} y {} z {}'.format(*geom.size),
-                        'origin x {} y {} z {}'.format(*geom.origin),
-                        'homogenization 1',
-                       ]
-
-            grid = geom.grid
-
-            if pack is None:
-                plain = grid.prod()/geom.N_materials < 250
-            else:
-                plain = not pack
-
-            if plain:
-                format_string = '%g' if geom.materials.dtype in np.sctypes['float'] else \
-                                '%{}i'.format(1+int(np.floor(np.log10(np.nanmax(geom.materials)))))
-                np.savetxt(fname,
-                           geom.materials.reshape([grid[0],np.prod(grid[1:])],order='F').T,
-                           header='\n'.join(header), fmt=format_string, comments='')
-            else:
-                try:
-                    f = open(fname,'w')
-                except TypeError:
-                    f = fname
-
-                compressType = None
-                former = start = -1
-                reps = 0
-                for current in geom.materials.flatten('F'):
-                    if abs(current - former) == 1 and (start - current) == reps*(former - current):
-                        compressType = 'to'
-                        reps += 1
-                    elif current == former and start == former:
-                        compressType = 'of'
-                        reps += 1
-                    else:
-                        if   compressType is None:
-                            f.write('\n'.join(header)+'\n')
-                        elif compressType == '.':
-                            f.write(f'{former}\n')
-                        elif compressType == 'to':
-                            f.write(f'{start} to {former}\n')
-                        elif compressType == 'of':
-                            f.write(f'{reps} of {former}\n')
-
-                        compressType = '.'
-                        start = current
-                        reps = 1
-
-                    former = current
-
-                if compressType == '.':
-                    f.write(f'{former}\n')
-                elif compressType == 'to':
-                    f.write(f'{start} to {former}\n')
-                elif compressType == 'of':
-                    f.write(f'{reps} of {former}\n')
-
-
-        def _to_vtr(geom,fname=None):
-            """
-            Generates vtk rectilinear grid.
-
-            Parameters
-            ----------
-            geom : Geom object
-                Geometry to write.
-            fname : str, optional
-                Filename to write. If no file is given, a string is returned.
-                Valid extension is .vtr, it will be appended if not given.
-
-            """
-            v = VTK.from_rectilinearGrid(geom.grid,geom.size,geom.origin)
-            v.add(geom.materials.flatten(order='F'),'materialpoint')
-            v.add_comments(geom.comments)
-
-            if fname:
-                v.to_file(fname if str(fname).endswith('.vtr') else str(fname)+'.vtr')
-            else:
-                sys.stdout.write(v.__repr__())
-=======
             Geometry file to write with extension '.geom'.
         compress : bool, optional
             Compress geometry with 'x of y' and 'a to b'.
 
         """
-        header =  [f'{len(self.comments)+4} header'] + self.comments
-        header.append('grid   a {} b {} c {}'.format(*self.get_grid()))
-        header.append('size   x {} y {} z {}'.format(*self.get_size()))
-        header.append('origin x {} y {} z {}'.format(*self.get_origin()))
-        header.append(f'homogenization {self.get_homogenization()}')
-
-        grid = self.get_grid()
->>>>>>> 790d3a74
+        header =  [f'{len(self.comments)+4} header'] + self.comments \
+                + ['grid   a {} b {} c {}'.format(*self.grid),
+                   'size   x {} y {} z {}'.format(*self.size),
+                   'origin x {} y {} z {}'.format(*self.origin),
+                   'homogenization 1',
+                  ]
+
+        grid = self.grid
 
         if compress is None:
-            plain = grid.prod()/self.N_microstructure < 250
+            plain = grid.prod()/self.N_materials < 250
         else:
             plain = not compress
 
         if plain:
-            format_string = '%g' if self.microstructure.dtype in np.sctypes['float'] else \
-                            '%{}i'.format(1+int(np.floor(np.log10(np.nanmax(self.microstructure)))))
+            format_string = '%g' if self.materials.dtype in np.sctypes['float'] else \
+                            '%{}i'.format(1+int(np.floor(np.log10(np.nanmax(self.materials)))))
             np.savetxt(fname,
-                       self.microstructure.reshape([grid[0],np.prod(grid[1:])],order='F').T,
+                       self.materials.reshape([grid[0],np.prod(grid[1:])],order='F').T,
                        header='\n'.join(header), fmt=format_string, comments='')
         else:
             try:
@@ -431,7 +325,7 @@
             compressType = None
             former = start = -1
             reps = 0
-            for current in self.microstructure.flatten('F'):
+            for current in self.materials.flatten('F'):
                 if abs(current - former) == 1 and (start - current) == reps*(former - current):
                     compressType = 'to'
                     reps += 1
@@ -476,7 +370,7 @@
 
         """
         v = VTK.from_rectilinearGrid(self.grid,self.size,self.origin)
-        v.add(self.microstructure.flatten(order='F'),'materialpoint')
+        v.add(self.materials.flatten(order='F'),'material')
         v.add_comments(self.comments)
 
         v.save(fname if str(fname).endswith('.vtr') else str(fname)+'.vtr',parallel=False,compress=compress)
