import numpy as np

from . import mechanics

_P = -1

# parameters for conversion from/to cubochoric
_sc   = np.pi**(1./6.)/6.**(1./6.)
_beta = np.pi**(5./6.)/6.**(1./6.)/2.
_R1   = (3.*np.pi/4.)**(1./3.)

def iszero(a):
    return np.isclose(a,0.0,atol=1.0e-12,rtol=0.0)


class Rotation:
    u"""
    Orientation stored with functionality for conversion to different representations.

    References
    ----------
    D. Rowenhorst et al., Modelling and Simulation in Materials Science and Engineering 23:083501, 2015
    https://doi.org/10.1088/0965-0393/23/8/083501

    Conventions
    -----------
    Convention 1: Coordinate frames are right-handed.
    Convention 2: A rotation angle ω is taken to be positive for a counterclockwise rotation
                  when viewing from the end point of the rotation axis towards the origin.
    Convention 3: Rotations will be interpreted in the passive sense.
    Convention 4: Euler angle triplets are implemented using the Bunge convention,
                  with the angular ranges as [0, 2π],[0, π],[0, 2π].
    Convention 5: The rotation angle ω is limited to the interval [0, π].
    Convention 6: the real part of a quaternion is positive, Re(q) > 0
    Convention 7: P = -1 (as default).

    Usage
    -----
    Vector "a" (defined in coordinate system "A") is passively rotated
               resulting in new coordinates "b" when expressed in system "B".
    b = Q * a
    b = np.dot(Q.asMatrix(),a)

    """

    __slots__ = ['quaternion']

    def __init__(self,quaternion = np.array([1.0,0.0,0.0,0.0])):
        """
        Initializes to identity unless specified.

        Parameters
        ----------
        quaternion : numpy.ndarray, optional
            Unit quaternion that follows the conventions. Use .fromQuaternion to perform a sanity check.

        """
        self.quaternion = quaternion.copy()

    def __copy__(self):
        """Copy."""
        return self.__class__(self.quaternion)

    copy = __copy__


    def __repr__(self):
        """Orientation displayed as unit quaternion, rotation matrix, and Bunge-Euler angles."""
        if self.quaternion.shape != (4,):
            raise NotImplementedError('Support for multiple rotations missing')
        return '\n'.join([
               'Quaternion: (real={:.3f}, imag=<{:+.3f}, {:+.3f}, {:+.3f}>)'.format(*(self.quaternion)),
               'Matrix:\n{}'.format(self.asMatrix()),
               'Bunge Eulers / deg: ({:3.2f}, {:3.2f}, {:3.2f})'.format(*self.asEulers(degrees=True)),
                ])


    def __mul__(self, other):
        """
        Multiplication.

        Parameters
        ----------
        other : numpy.ndarray or Rotation
            Vector, second or fourth order tensor, or rotation object that is rotated.

        Todo
        ----
        Document details active/passive)
        considere rotation of (3,3,3,3)-matrix

        """
        if self.quaternion.shape != (4,):
            raise NotImplementedError('Support for multiple rotations missing')
        if isinstance(other, Rotation):                                                             # rotate a rotation
            self_q  = self.quaternion[0]
            self_p  = self.quaternion[1:]
            other_q = other.quaternion[0]
            other_p = other.quaternion[1:]
            R = self.__class__(np.append(self_q*other_q - np.dot(self_p,other_p),
                                         self_q*other_p + other_q*self_p + _P * np.cross(self_p,other_p)))
            return R.standardize()
        elif isinstance(other, (tuple,np.ndarray)):
            if isinstance(other,tuple) or other.shape == (3,):                                      # rotate a single (3)-vector or meshgrid
                A = self.quaternion[0]**2.0 - np.dot(self.quaternion[1:],self.quaternion[1:])
                B = 2.0 * (  self.quaternion[1]*other[0]
                           + self.quaternion[2]*other[1]
                           + self.quaternion[3]*other[2])
                C = 2.0 * _P*self.quaternion[0]

                return np.array([
                  A*other[0] + B*self.quaternion[1] + C*(self.quaternion[2]*other[2] - self.quaternion[3]*other[1]),
                  A*other[1] + B*self.quaternion[2] + C*(self.quaternion[3]*other[0] - self.quaternion[1]*other[2]),
                  A*other[2] + B*self.quaternion[3] + C*(self.quaternion[1]*other[1] - self.quaternion[2]*other[0]),
                  ])
            elif other.shape == (3,3,):                                                             # rotate a single (3x3)-matrix
                return np.dot(self.asMatrix(),np.dot(other,self.asMatrix().T))
            elif other.shape == (3,3,3,3,):
                raise NotImplementedError('Support for rotation of 4th order tensors missing')
            else:
                return NotImplemented
        else:
            return NotImplemented


    def inverse(self):
        """In-place inverse rotation/backward rotation."""
        self.quaternion[...,1:] *= -1
        return self

    def inversed(self):
        """Inverse rotation/backward rotation."""
        return self.copy().inverse()


    def standardize(self):
        """In-place quaternion representation with positive real part."""
        self.quaternion[self.quaternion[...,0] < 0.0] *= -1
        return self

    def standardized(self):
        """Quaternion representation with positive real part."""
        return self.copy().standardize()


    def misorientation(self,other):
        """
        Get Misorientation.

        Parameters
        ----------
        other : Rotation
            Rotation to which the misorientation is computed.

        """
        return other*self.inversed()


    def average(self,other):
        """
        Calculate the average rotation.

        Parameters
        ----------
        other : Rotation
            Rotation from which the average is rotated.

        """
        if self.quaternion.shape != (4,) or other.quaternion.shape != (4,):
            raise NotImplementedError('Support for multiple rotations missing')
        return Rotation.fromAverage([self,other])


    ################################################################################################
    # convert to different orientation representations (numpy arrays)

    def as_quaternion(self):
        """
        Unit quaternion [q, p_1, p_2, p_3].

        Parameters
        ----------
        quaternion : bool, optional
            return quaternion as DAMASK object.

        """
        return self.quaternion

    def as_Eulers(self,
                  degrees = False):
        """
        Bunge-Euler angles: (φ_1, ϕ, φ_2).

        Parameters
        ----------
        degrees : bool, optional
            return angles in degrees.

        """
        eu = Rotation.qu2eu(self.quaternion)
        if degrees: eu = np.degrees(eu)
        return eu

    def as_axis_angle(self,
                      degrees = False,
                      pair = False):
        """
        Axis angle representation [n_1, n_2, n_3, ω] unless pair == True: ([n_1, n_2, n_3], ω).

        Parameters
        ----------
        degrees : bool, optional
            return rotation angle in degrees.
        pair : bool, optional
            return tuple of axis and angle.

        """
        ax = Rotation.qu2ax(self.quaternion)
        if degrees: ax[...,3] = np.degrees(ax[...,3])
        return (ax[...,:3],ax[...,3]) if pair else ax

    def as_matrix(self):
        """Rotation matrix."""
        return Rotation.qu2om(self.quaternion)

    def as_Rodrigues(self,
                     vector = False):
        """
        Rodrigues-Frank vector representation [n_1, n_2, n_3, tan(ω/2)] unless vector == True: [n_1, n_2, n_3] * tan(ω/2).

        Parameters
        ----------
        vector : bool, optional
            return as actual Rodrigues--Frank vector, i.e. rotation axis scaled by tan(ω/2).

        """
        ro = Rotation.qu2ro(self.quaternion)
        return ro[...,:3]*ro[...,3] if vector else ro

    def as_homochoric(self):
        """Homochoric vector: (h_1, h_2, h_3)."""
        return Rotation.qu2ho(self.quaternion)

    def asCubochoric(self):
        """Cubochoric vector: (c_1, c_2, c_3)."""
        return Rotation.qu2cu(self.quaternion)

    def M(self): # ToDo not sure about the name: as_M or M? we do not have a from_M
        """
        Intermediate representation supporting quaternion averaging.

        References
        ----------
        F. Landis Markley et al., Journal of Guidance, Control, and Dynamics 30(4):1193-1197, 2007
        https://doi.org/10.2514/1.28949

        """
        return np.einsum('...i,...j',self.quaternion,self.quaternion)

    # for compatibility (old names do not follow convention)
    asM          = M
    asQuaternion = as_quaternion
    asEulers     = as_Eulers
    asAxisAngle  = as_axis_angle
    asMatrix     = as_matrix
    asRodrigues  = as_Rodrigues
    asHomochoric = as_homochoric

    ################################################################################################
    # Static constructors. The input data needs to follow the conventions, options allow to
    # relax the conventions.
    @staticmethod
    def from_quaternion(quaternion,
                        acceptHomomorph = False,
                        P = -1):

        qu = np.array(quaternion,dtype=float)
        if qu.shape[:-2:-1] != (4,):
            raise ValueError('Invalid shape.')

        if P > 0: qu[...,1:4] *= -1                                                                 # convert from P=1 to P=-1
        if acceptHomomorph:
            qu[qu[...,0] < 0.0] *= -1
        else:
            if np.any(qu[...,0] < 0.0):
                raise ValueError('Quaternion with negative first (real) component.')
        if not np.all(np.isclose(np.linalg.norm(qu,axis=-1), 1.0)):
            raise ValueError('Quaternion is not of unit length.')

        return Rotation(qu)

    @staticmethod
    def from_Eulers(eulers,
                    degrees = False):

        eu = np.array(eulers,dtype=float)
        if eu.shape[:-2:-1] != (3,):
            raise ValueError('Invalid shape.')

        eu = np.radians(eu) if degrees else eu
        if np.any(eu < 0.0) or np.any(eu > 2.0*np.pi) or np.any(eu[...,1] > np.pi):                 # ToDo: No separate check for PHI
            raise ValueError('Euler angles outside of [0..2π],[0..π],[0..2π].')

        return Rotation(Rotation.eu2qu(eu))

    @staticmethod
    def from_axis_angle(axis_angle,
                        degrees = False,
                        normalise = False,
                        P = -1):

        ax = np.array(axis_angle,dtype=float)
        if ax.shape[:-2:-1] != (4,):
            raise ValueError('Invalid shape.')

        if P > 0:     ax[...,0:3] *= -1                                                             # convert from P=1 to P=-1
        if degrees:   ax[...,  3]  = np.radians(ax[...,3])
        if normalise: ax[...,0:3] /= np.linalg.norm(ax[...,0:3],axis=-1)
        if np.any(ax[...,3] < 0.0) or np.any(ax[...,3] > np.pi):
            raise ValueError('Axis angle rotation angle outside of [0..π].')
        if not np.all(np.isclose(np.linalg.norm(ax[...,0:3],axis=-1), 1.0)):
            raise ValueError('Axis angle rotation axis is not of unit length.')

        return Rotation(Rotation.ax2qu(ax))

    @staticmethod
    def from_basis(basis,
                   orthonormal = True,
                   reciprocal = False):

        om = np.array(basis,dtype=float)
        if om.shape[:-3:-1] != (3,3):
            raise ValueError('Invalid shape.')

        if reciprocal:
            om = np.linalg.inv(mechanics.transpose(om)/np.pi)                                       # transform reciprocal basis set
            orthonormal = False                                                                     # contains stretch
        if not orthonormal:
            (U,S,Vh) = np.linalg.svd(om)                                                            # singular value decomposition
            om = np.einsum('...ij,...jl->...il',U,Vh)
        if not np.all(np.isclose(np.linalg.det(om),1.0)):
            raise ValueError('Orientation matrix has determinant ≠ 1.')
        if    not np.all(np.isclose(np.einsum('...i,...i',om[...,0],om[...,1]), 0.0)) \
           or not np.all(np.isclose(np.einsum('...i,...i',om[...,1],om[...,2]), 0.0)) \
           or not np.all(np.isclose(np.einsum('...i,...i',om[...,2],om[...,0]), 0.0)):
            raise ValueError('Orientation matrix is not orthogonal.')

        return Rotation(Rotation.om2qu(om))

    @staticmethod
    def from_matrix(om):

        return Rotation.from_basis(om)

    @staticmethod
    def from_Rodrigues(rodrigues,
                       normalise = False,
                       P = -1):

        ro = np.array(rodrigues,dtype=float)
        if ro.shape[:-2:-1] != (4,):
            raise ValueError('Invalid shape.')

        if P > 0:     ro[...,0:3] *= -1                                                             # convert from P=1 to P=-1
        if normalise: ro[...,0:3] /= np.linalg.norm(ro[...,0:3],axis=-1)
        if np.any(ro[...,3] < 0.0):
            raise ValueError('Rodrigues vector rotation angle not positive.')
        if not np.all(np.isclose(np.linalg.norm(ro[...,0:3],axis=-1), 1.0)):
            raise ValueError('Rodrigues vector rotation axis is not of unit length.')

        return Rotation(Rotation.ro2qu(ro))

    @staticmethod
    def from_homochoric(homochoric,
                        P = -1):

        ho = np.array(homochoric,dtype=float)
        if ho.shape[:-2:-1] != (3,):
            raise ValueError('Invalid shape.')

        if P > 0: ho *= -1                                                                          # convert from P=1 to P=-1

        if np.any(np.linalg.norm(ho,axis=-1) > (3.*np.pi/4.)**(1./3.)+1e-9):
            raise ValueError('Homochoric coordinate outside of the sphere.')

        return Rotation(Rotation.ho2qu(ho))

    @staticmethod
    def fromCubochoric(cubochoric,
                       P = -1):

        cu = np.array(cubochoric,dtype=float)
        if cu.shape[:-2:-1] != (3,):
            raise ValueError('Invalid shape.')

        if np.abs(np.max(cu))>np.pi**(2./3.) * 0.5+1e-9:
            raise ValueError('Cubochoric coordinate outside of the cube: {} {} {}.'.format(*cu))

        ho = Rotation.cu2ho(cu)
        if P > 0: ho *= -1                                                                          # convert from P=1 to P=-1

        return Rotation(Rotation.ho2qu(ho))


    @staticmethod
    def fromAverage(rotations,weights = None):
        """
        Average rotation.

        References
        ----------
        F. Landis Markley et al., Journal of Guidance, Control, and Dynamics 30(4):1193-1197, 2007
        https://doi.org/10.2514/1.28949

        Parameters
        ----------
        rotations : list of Rotations
            Rotations to average from
        weights : list of floats, optional
            Weights for each rotation used for averaging

        """
        if not all(isinstance(item, Rotation) for item in rotations):
            raise TypeError('Only instances of Rotation can be averaged.')

        N = len(rotations)
        if not weights:
            weights = np.ones(N,dtype='i')

        for i,(r,n) in enumerate(zip(rotations,weights)):
            M =          r.asM() * n if i == 0 \
                else M + r.asM() * n                                                                # noqa add (multiples) of this rotation to average noqa
        eig, vec = np.linalg.eig(M/N)

        return Rotation.fromQuaternion(np.real(vec.T[eig.argmax()]),acceptHomomorph = True)

    @staticmethod
    def from_random(shape=None):
        if shape is None:
            r = np.random.random(3)
        elif hasattr(shape, '__iter__'):
            r = np.random.random(tuple(shape)+(3,))
        else:
            r = np.random.random((shape,3))

        A = np.sqrt(r[...,2])
        B = np.sqrt(1.0-r[...,2])
        q = np.stack([np.cos(2.0*np.pi*r[...,0])*A,
                      np.sin(2.0*np.pi*r[...,1])*B,
                      np.cos(2.0*np.pi*r[...,1])*B,
                      np.sin(2.0*np.pi*r[...,0])*A],axis=-1)

        return Rotation(q.reshape(r.shape[:-1]+(4,)) if shape is not None else q).standardize()


    # for compatibility (old names do not follow convention)
    fromQuaternion = from_quaternion
    fromEulers     = from_Eulers
    fromAxisAngle  = from_axis_angle
    fromBasis      = from_basis
    fromMatrix     = from_matrix
    fromRodrigues  = from_Rodrigues
    fromHomochoric = from_homochoric
    fromRandom     = from_random

####################################################################################################
# Code below available according to the following conditions on https://github.com/MarDiehl/3Drotations
####################################################################################################
# Copyright (c) 2017-2019, Martin Diehl/Max-Planck-Institut für Eisenforschung GmbH
# Copyright (c) 2013-2014, Marc De Graef/Carnegie Mellon University
# All rights reserved.
#
# Redistribution and use in source and binary forms, with or without modification, are
# permitted provided that the following conditions are met:
#
#     - Redistributions of source code must retain the above copyright notice, this list
#        of conditions and the following disclaimer.
#     - Redistributions in binary form must reproduce the above copyright notice, this
#        list of conditions and the following disclaimer in the documentation and/or
#        other materials provided with the distribution.
#     - Neither the names of Marc De Graef, Carnegie Mellon University nor the names
#        of its contributors may be used to endorse or promote products derived from
#        this software without specific prior written permission.
#
# THIS SOFTWARE IS PROVIDED BY THE COPYRIGHT HOLDERS AND CONTRIBUTORS "AS IS"
# AND ANY EXPRESS OR IMPLIED WARRANTIES, INCLUDING, BUT NOT LIMITED TO, THE
# IMPLIED WARRANTIES OF MERCHANTABILITY AND FITNESS FOR A PARTICULAR PURPOSE
# ARE DISCLAIMED. IN NO EVENT SHALL THE COPYRIGHT HOLDER OR CONTRIBUTORS BE
# LIABLE FOR ANY DIRECT, INDIRECT, INCIDENTAL, SPECIAL, EXEMPLARY, OR CONSEQUENTIAL
# DAMAGES (INCLUDING, BUT NOT LIMITED TO, PROCUREMENT OF SUBSTITUTE GOODS OR
# SERVICES; LOSS OF USE, DATA, OR PROFITS; OR BUSINESS INTERRUPTION) HOWEVER
# CAUSED AND ON ANY THEORY OF LIABILITY, WHETHER IN CONTRACT, STRICT LIABILITY,
# OR TORT (INCLUDING NEGLIGENCE OR OTHERWISE) ARISING IN ANY WAY OUT OF THE
# USE OF THIS SOFTWARE, EVEN IF ADVISED OF THE POSSIBILITY OF SUCH DAMAGE.
####################################################################################################
    #---------- Quaternion ----------
    @staticmethod
    def qu2om(qu):
        if len(qu.shape) == 1:
            """Quaternion to rotation matrix."""
            qq = qu[0]**2-(qu[1]**2 + qu[2]**2 + qu[3]**2)
            om = np.diag(qq + 2.0*np.array([qu[1],qu[2],qu[3]])**2)

            om[0,1] = 2.0*(qu[2]*qu[1]+qu[0]*qu[3])
            om[1,0] = 2.0*(qu[1]*qu[2]-qu[0]*qu[3])
            om[1,2] = 2.0*(qu[3]*qu[2]+qu[0]*qu[1])
            om[2,1] = 2.0*(qu[2]*qu[3]-qu[0]*qu[1])
            om[2,0] = 2.0*(qu[1]*qu[3]+qu[0]*qu[2])
            om[0,2] = 2.0*(qu[3]*qu[1]-qu[0]*qu[2])
        else:
            qq = qu[...,0:1]**2-(qu[...,1:2]**2 + qu[...,2:3]**2 + qu[...,3:4]**2)
            om = np.block([qq + 2.0*qu[...,1:2]**2,
                           2.0*(qu[...,2:3]*qu[...,1:2]+qu[...,0:1]*qu[...,3:4]),
                           2.0*(qu[...,3:4]*qu[...,1:2]-qu[...,0:1]*qu[...,2:3]),
                           2.0*(qu[...,1:2]*qu[...,2:3]-qu[...,0:1]*qu[...,3:4]),
                           qq + 2.0*qu[...,2:3]**2,
                           2.0*(qu[...,3:4]*qu[...,2:3]+qu[...,0:1]*qu[...,1:2]),
                           2.0*(qu[...,1:2]*qu[...,3:4]+qu[...,0:1]*qu[...,2:3]),
                           2.0*(qu[...,2:3]*qu[...,3:4]-qu[...,0:1]*qu[...,1:2]),
                           qq + 2.0*qu[...,3:4]**2,
                          ]).reshape(qu.shape[:-1]+(3,3))
        return om if _P < 0.0 else np.swapaxes(om,(-1,-2))

    @staticmethod
    def qu2eu(qu):
        """Quaternion to Bunge-Euler angles."""
        if len(qu.shape) == 1:
            q03 = qu[0]**2+qu[3]**2
            q12 = qu[1]**2+qu[2]**2
            chi = np.sqrt(q03*q12)
            if   np.abs(q12) < 1.e-8:
                eu = np.array([np.arctan2(-_P*2.0*qu[0]*qu[3],qu[0]**2-qu[3]**2), 0.0,   0.0])
            elif np.abs(q03) < 1.e-8:
                eu = np.array([np.arctan2(   2.0*qu[1]*qu[2],qu[1]**2-qu[2]**2), np.pi, 0.0])
            else:
                eu = np.array([np.arctan2((-_P*qu[0]*qu[2]+qu[1]*qu[3])*chi, (-_P*qu[0]*qu[1]-qu[2]*qu[3])*chi ),
                               np.arctan2( 2.0*chi, q03-q12 ),
                               np.arctan2(( _P*qu[0]*qu[2]+qu[1]*qu[3])*chi, (-_P*qu[0]*qu[1]+qu[2]*qu[3])*chi )])
        else:
            q02   = qu[...,0:1]*qu[...,2:3]
            q13   = qu[...,1:2]*qu[...,3:4]
            q01   = qu[...,0:1]*qu[...,1:2]
            q23   = qu[...,2:3]*qu[...,3:4]
            q03_s = qu[...,0:1]**2+qu[...,3:4]**2
            q12_s = qu[...,1:2]**2+qu[...,2:3]**2
            chi = np.sqrt(q03_s*q12_s)

            eu = np.where(np.abs(q12_s) < 1.0e-8,
                    np.block([np.arctan2(-_P*2.0*qu[...,0:1]*qu[...,3:4],qu[...,0:1]**2-qu[...,3:4]**2),
                              np.zeros(qu.shape[:-1]+(2,))]),
                          np.where(np.abs(q03_s) < 1.0e-8,
                              np.block([np.arctan2(   2.0*qu[...,1:2]*qu[...,2:3],qu[...,1:2]**2-qu[...,2:3]**2),
                                        np.broadcast_to(np.pi,qu.shape[:-1]+(1,)),
                                        np.zeros(qu.shape[:-1]+(1,))]),
                              np.block([np.arctan2((-_P*q02+q13)*chi, (-_P*q01-q23)*chi),
                                        np.arctan2( 2.0*chi,          q03_s-q12_s    ),
                                        np.arctan2(( _P*q02+q13)*chi, (-_P*q01+q23)*chi)])
                                  )
                         )
        # reduce Euler angles to definition range
        eu[np.abs(eu)<1.e-6] = 0.0
        eu = np.where(eu<0, (eu+2.0*np.pi)%np.array([2.0*np.pi,np.pi,2.0*np.pi]),eu)
        return eu

    @staticmethod
    def qu2ax(qu):
        """
        Quaternion to axis angle pair.

        Modified version of the original formulation, should be numerically more stable
        """
        if len(qu.shape) == 1:
            if np.abs(np.sum(qu[1:4]**2)) < 1.e-6:                                                  # set axis to [001] if the angle is 0/360
                ax = np.array([ 0.0, 0.0, 1.0, 0.0 ])
            elif qu[0] > 1.e-6:
                s = np.sign(qu[0])/np.sqrt(qu[1]**2+qu[2]**2+qu[3]**2)
                omega = 2.0 * np.arccos(np.clip(qu[0],-1.0,1.0))
                ax = ax = np.array([ qu[1]*s, qu[2]*s, qu[3]*s, omega ])
            else:
                ax = ax = np.array([ qu[1], qu[2], qu[3], np.pi])
        else:
            with np.errstate(invalid='ignore',divide='ignore'):
                s = np.sign(qu[...,0:1])/np.sqrt(qu[...,1:2]**2+qu[...,2:3]**2+qu[...,3:4]**2)
                omega = 2.0 * np.arccos(np.clip(qu[...,0:1],-1.0,1.0))
                ax = np.where(np.broadcast_to(qu[...,0:1] < 1.0e-6,qu.shape),
                              np.block([qu[...,1:4],np.broadcast_to(np.pi,qu.shape[:-1]+(1,))]),
                              np.block([qu[...,1:4]*s,omega]))
            ax[np.sum(np.abs(qu[...,1:4])**2,axis=-1) < 1.0e-6,] = [0.0, 0.0, 1.0, 0.0]
        return ax

    @staticmethod
    def qu2ro(qu):
        """Quaternion to Rodrigues-Frank vector."""
        if len(qu.shape) == 1:
            if iszero(qu[0]):
                ro = np.array([qu[1], qu[2], qu[3], np.inf])
            else:
                s = np.linalg.norm(qu[1:4])
                ro = np.array([0.0,0.0,_P,0.0] if iszero(s) else \
                              [ qu[1]/s,  qu[2]/s,  qu[3]/s, np.tan(np.arccos(np.clip(qu[0],-1.0,1.0)))])
        else:
            with np.errstate(invalid='ignore',divide='ignore'):
                s  = np.linalg.norm(qu[...,1:4],axis=-1,keepdims=True)
                ro = np.where(np.broadcast_to(np.abs(qu[...,0:1]) < 1.0e-12,qu.shape),
                              np.block([qu[...,1:2], qu[...,2:3], qu[...,3:4], np.broadcast_to(np.inf,qu.shape[:-1]+(1,))]),
                              np.block([qu[...,1:2]/s,qu[...,2:3]/s,qu[...,3:4]/s,
                                        np.tan(np.arccos(np.clip(qu[...,0:1],-1.0,1.0)))
                                       ])
                           )
            ro[np.abs(s).squeeze(-1) < 1.0e-12] = [0.0,0.0,_P,0.0]
        return ro

    @staticmethod
    def qu2ho(qu):
        """Quaternion to homochoric vector."""
        if len(qu.shape) == 1:
            omega = 2.0 * np.arccos(np.clip(qu[0],-1.0,1.0))
            if np.abs(omega) < 1.0e-12:
                ho = np.zeros(3)
            else:
                ho = np.array([qu[1], qu[2], qu[3]])
                f  = 0.75 * ( omega - np.sin(omega) )
                ho = ho/np.linalg.norm(ho) * f**(1./3.)
        else:
            with np.errstate(invalid='ignore'):
                omega = 2.0 * np.arccos(np.clip(qu[...,0:1],-1.0,1.0))
                ho = np.where(np.abs(omega) < 1.0e-12,
                              np.zeros(3),
                              qu[...,1:4]/np.linalg.norm(qu[...,1:4],axis=-1,keepdims=True) \
                              * (0.75*(omega - np.sin(omega)))**(1./3.))
        return ho

    @staticmethod
    def qu2cu(qu):
        """Quaternion to cubochoric vector."""
        return Rotation.ho2cu(Rotation.qu2ho(qu))


    #---------- Rotation matrix ----------
    @staticmethod
    def om2qu(om):
        """
        Rotation matrix to quaternion.

        The original formulation (direct conversion) had (numerical?) issues
        """
        return Rotation.eu2qu(Rotation.om2eu(om))

    @staticmethod
    def om2eu(om):
        """Rotation matrix to Bunge-Euler angles."""
        if len(om.shape) == 2:
            if not np.isclose(np.abs(om[2,2]),1.0,1.e-4):
                zeta = 1.0/np.sqrt(1.0-om[2,2]**2)
                eu = np.array([np.arctan2(om[2,0]*zeta,-om[2,1]*zeta),
                               np.arccos(om[2,2]),
                               np.arctan2(om[0,2]*zeta, om[1,2]*zeta)])
            else:
                eu = np.array([np.arctan2( om[0,1],om[0,0]), np.pi*0.5*(1-om[2,2]),0.0])            # following the paper, not the reference implementation
        else:
            with np.errstate(invalid='ignore',divide='ignore'):
                zeta = 1.0/np.sqrt(1.0-om[...,2,2:3]**2)
                eu = np.where(np.isclose(np.abs(om[...,2,2:3]),1.0,1e-4),
                              np.block([np.arctan2(om[...,0,1:2],om[...,0,0:1]),
                                        np.pi*0.5*(1-om[...,2,2:3]),
                                        np.zeros(om.shape[:-2]+(1,)),
                                       ]),
                              np.block([np.arctan2(om[...,2,0:1]*zeta,-om[...,2,1:2]*zeta),
                                        np.arccos(om[...,2,2:3]),
                                        np.arctan2(om[...,0,2:3]*zeta,+om[...,1,2:3]*zeta)
                                       ])
                              )
        eu[np.abs(eu)<1.e-6] = 0.0
        eu = np.where(eu<0, (eu+2.0*np.pi)%np.array([2.0*np.pi,np.pi,2.0*np.pi]),eu)
        return eu


    @staticmethod
    def om2ax(om):
        """Rotation matrix to axis angle pair."""
        if len(om.shape) == 2:
            ax=np.empty(4)

            # first get the rotation angle
            t = 0.5*(om.trace() -1.0)
            ax[3] = np.arccos(np.clip(t,-1.0,1.0))
            if np.abs(ax[3])<1.e-6:
                ax = np.array([ 0.0, 0.0, 1.0, 0.0])
            else:
                w,vr = np.linalg.eig(om)
                # next, find the eigenvalue (1,0j)
                i = np.where(np.isclose(w,1.0+0.0j))[0][0]
                ax[0:3] = np.real(vr[0:3,i])
                diagDelta = -_P*np.array([om[1,2]-om[2,1],om[2,0]-om[0,2],om[0,1]-om[1,0]])
                diagDelta[np.abs(diagDelta)<1.e-6] = 1.0
                ax[0:3] = np.where(np.abs(diagDelta)<0, ax[0:3],np.abs(ax[0:3])*np.sign(diagDelta))
        else:
            diag_delta = -_P*np.block([om[...,1,2:3]-om[...,2,1:2],
                                      om[...,2,0:1]-om[...,0,2:3],
                                      om[...,0,1:2]-om[...,1,0:1]
                                     ])
            diag_delta[np.abs(diag_delta)<1.e-6] = 1.0
            t = 0.5*(om.trace(axis2=-2,axis1=-1) -1.0).reshape(om.shape[:-2]+(1,))
            w,vr = np.linalg.eig(om)
            # mask duplicated real eigenvalues
            w[np.isclose(w[...,0],1.0+0.0j),1:] = 0.
            w[np.isclose(w[...,1],1.0+0.0j),2:] = 0.
            vr = np.swapaxes(vr,-1,-2)
            ax = np.where(np.abs(diag_delta)<0,
                                 np.real(vr[np.isclose(w,1.0+0.0j)]).reshape(om.shape[:-2]+(3,)),
                          np.abs(np.real(vr[np.isclose(w,1.0+0.0j)]).reshape(om.shape[:-2]+(3,))) \
                          *np.sign(diag_delta))
            ax = np.block([ax,np.arccos(np.clip(t,-1.0,1.0))])
            ax[np.abs(ax[...,3])<1.e-6] = [ 0.0, 0.0, 1.0, 0.0]
        return ax


    @staticmethod
    def om2ro(om):
        """Rotation matrix to Rodrigues-Frank vector."""
        return Rotation.eu2ro(Rotation.om2eu(om))

    @staticmethod
    def om2ho(om):
        """Rotation matrix to homochoric vector."""
        return Rotation.ax2ho(Rotation.om2ax(om))

    @staticmethod
    def om2cu(om):
        """Rotation matrix to cubochoric vector."""
        return Rotation.ho2cu(Rotation.om2ho(om))


    #---------- Bunge-Euler angles ----------
    @staticmethod
    def eu2qu(eu):
        """Bunge-Euler angles to quaternion."""
        if len(eu.shape) == 1:
            ee = 0.5*eu
            cPhi = np.cos(ee[1])
            sPhi = np.sin(ee[1])
            qu = np.array([   cPhi*np.cos(ee[0]+ee[2]),
                           -_P*sPhi*np.cos(ee[0]-ee[2]),
                           -_P*sPhi*np.sin(ee[0]-ee[2]),
                           -_P*cPhi*np.sin(ee[0]+ee[2]) ])
            if qu[0] < 0.0: qu*=-1
        else:
            ee = 0.5*eu
            cPhi = np.cos(ee[...,1:2])
            sPhi = np.sin(ee[...,1:2])
            qu = np.block([  cPhi*np.cos(ee[...,0:1]+ee[...,2:3]),
                          -_P*sPhi*np.cos(ee[...,0:1]-ee[...,2:3]),
                          -_P*sPhi*np.sin(ee[...,0:1]-ee[...,2:3]),
                          -_P*cPhi*np.sin(ee[...,0:1]+ee[...,2:3])])
            qu[qu[...,0]<0.0]*=-1
        return qu


    @staticmethod
    def eu2om(eu):
        """Bunge-Euler angles to rotation matrix."""
        if len(eu.shape) == 1:
            c = np.cos(eu)
            s = np.sin(eu)

            om = np.array([[+c[0]*c[2]-s[0]*s[2]*c[1], +s[0]*c[2]+c[0]*s[2]*c[1], +s[2]*s[1]],
                           [-c[0]*s[2]-s[0]*c[2]*c[1], -s[0]*s[2]+c[0]*c[2]*c[1], +c[2]*s[1]],
                           [+s[0]*s[1],                -c[0]*s[1],                +c[1]     ]])
        else:
            c = np.cos(eu)
            s = np.sin(eu)
            om = np.block([+c[...,0:1]*c[...,2:3]-s[...,0:1]*s[...,2:3]*c[...,1:2],
                           +s[...,0:1]*c[...,2:3]+c[...,0:1]*s[...,2:3]*c[...,1:2],
                           +s[...,2:3]*s[...,1:2],
                           -c[...,0:1]*s[...,2:3]-s[...,0:1]*c[...,2:3]*c[...,1:2],
                           -s[...,0:1]*s[...,2:3]+c[...,0:1]*c[...,2:3]*c[...,1:2],
                           +c[...,2:3]*s[...,1:2],
                           +s[...,0:1]*s[...,1:2],
                           -c[...,0:1]*s[...,1:2],
                           +c[...,1:2]
                           ]).reshape(eu.shape[:-1]+(3,3))
        om[np.abs(om)<1.e-12] = 0.0
        return om

    @staticmethod
    def eu2ax(eu):
        """Bunge-Euler angles to axis angle pair."""
        if len(eu.shape) == 1:
            t = np.tan(eu[1]*0.5)
            sigma = 0.5*(eu[0]+eu[2])
            delta = 0.5*(eu[0]-eu[2])
            tau   = np.linalg.norm([t,np.sin(sigma)])
            alpha = np.pi if iszero(np.cos(sigma)) else \
                    2.0*np.arctan(tau/np.cos(sigma))

            if np.abs(alpha)<1.e-6:
                ax = np.array([ 0.0, 0.0, 1.0, 0.0 ])
            else:
                ax = -_P/tau * np.array([ t*np.cos(delta), t*np.sin(delta), np.sin(sigma) ])        # passive axis angle pair so a minus sign in front
                ax = np.append(ax,alpha)
                if alpha < 0.0: ax *= -1.0                                                          # ensure alpha is positive
        else:
            t = np.tan(eu[...,1:2]*0.5)
            sigma = 0.5*(eu[...,0:1]+eu[...,2:3])
            delta = 0.5*(eu[...,0:1]-eu[...,2:3])
            tau   = np.linalg.norm(np.block([t,np.sin(sigma)]),axis=-1,keepdims=True)
            alpha = np.where(np.abs(np.cos(sigma))<1.e-12,np.pi,2.0*np.arctan(tau/np.cos(sigma)))
            with np.errstate(invalid='ignore',divide='ignore'):
                ax = np.where(np.broadcast_to(np.abs(alpha)<1.0e-12,eu.shape[:-1]+(4,)),
                              [0.0,0.0,1.0,0.0],
                              np.block([-_P/tau*t*np.cos(delta),
                                        -_P/tau*t*np.sin(delta),
                                        -_P/tau*  np.sin(sigma),
                                         alpha
                                        ]))
            ax[(alpha<0.0).squeeze()] *=-1
        return ax

    @staticmethod
    def eu2ro(eu):
        """Bunge-Euler angles to Rodrigues-Frank vector."""
        if len(eu.shape) == 1:
            ro = Rotation.eu2ax(eu)                                                                 # convert to axis angle pair representation
            if ro[3] >= np.pi:                                                                      # Differs from original implementation. check convention 5
                ro[3] = np.inf
            elif iszero(ro[3]):
                ro = np.array([ 0.0, 0.0, _P, 0.0 ])
            else:
                ro[3] = np.tan(ro[3]*0.5)
        else:
            ax = Rotation.eu2ax(eu)
            ro = np.block([ax[...,:3],np.tan(ax[...,3:4]*.5)])
            ro[ax[...,3]>=np.pi,3] = np.inf
            ro[np.abs(ax[...,3])<1.e-16] = [ 0.0, 0.0, _P, 0.0 ]
        return ro

    @staticmethod
    def eu2ho(eu):
        """Bunge-Euler angles to homochoric vector."""
        return Rotation.ax2ho(Rotation.eu2ax(eu))

    @staticmethod
    def eu2cu(eu):
        """Bunge-Euler angles to cubochoric vector."""
        return Rotation.ho2cu(Rotation.eu2ho(eu))


    #---------- Axis angle pair ----------
    @staticmethod
    def ax2qu(ax):
        """Axis angle pair to quaternion."""
        if len(ax.shape) == 1:
            if np.abs(ax[3])<1.e-6:
                qu = np.array([ 1.0, 0.0, 0.0, 0.0 ])
            else:
                c = np.cos(ax[3]*0.5)
                s = np.sin(ax[3]*0.5)
                qu = np.array([ c, ax[0]*s, ax[1]*s, ax[2]*s ])
        else:
            c = np.cos(ax[...,3:4]*.5)
            s = np.sin(ax[...,3:4]*.5)
            qu = np.where(np.abs(ax[...,3:4])<1.e-6,[1.0, 0.0, 0.0, 0.0],np.block([c, ax[...,:3]*s]))
        return qu

    @staticmethod
    def ax2om(ax):
        """Axis angle pair to rotation matrix."""
        if len(ax.shape) == 1:
            c = np.cos(ax[3])
            s = np.sin(ax[3])
            omc = 1.0-c
            om=np.diag(ax[0:3]**2*omc + c)

            for idx in [[0,1,2],[1,2,0],[2,0,1]]:
                q = omc*ax[idx[0]] * ax[idx[1]]
                om[idx[0],idx[1]] = q + s*ax[idx[2]]
                om[idx[1],idx[0]] = q - s*ax[idx[2]]
        else:
            c = np.cos(ax[...,3:4])
            s = np.sin(ax[...,3:4])
            omc = 1. -c
            om = np.block([c+omc*ax[...,0:1]**2,
                           omc*ax[...,0:1]*ax[...,1:2] + s*ax[...,2:3],
                           omc*ax[...,0:1]*ax[...,2:3] - s*ax[...,1:2],
                           omc*ax[...,0:1]*ax[...,1:2] - s*ax[...,2:3],
                           c+omc*ax[...,1:2]**2,
                           omc*ax[...,1:2]*ax[...,2:3] + s*ax[...,0:1],
                           omc*ax[...,0:1]*ax[...,2:3] + s*ax[...,1:2],
                           omc*ax[...,1:2]*ax[...,2:3] - s*ax[...,0:1],
                           c+omc*ax[...,2:3]**2]).reshape(ax.shape[:-1]+(3,3))
        return om if _P < 0.0 else np.swapaxes(om,(-1,-2))

    @staticmethod
    def ax2eu(ax):
        """Rotation matrix to Bunge Euler angles."""
        return Rotation.om2eu(Rotation.ax2om(ax))

    @staticmethod
    def ax2ro(ax):
        """Axis angle pair to Rodrigues-Frank vector."""
        if len(ax.shape) == 1:
            if np.abs(ax[3])<1.e-6:
                ro = [ 0.0, 0.0, _P, 0.0 ]
            else:
                ro = [ax[0], ax[1], ax[2]]
                # 180 degree case
                ro += [np.inf] if np.isclose(ax[3],np.pi,atol=1.0e-15,rtol=0.0) else \
                      [np.tan(ax[3]*0.5)]
            ro = np.array(ro)
        else:
            ro = np.block([ax[...,:3],
                           np.where(np.isclose(ax[...,3:4],np.pi,atol=1.e-15,rtol=.0),
                                    np.inf,
                                    np.tan(ax[...,3:4]*0.5))
                          ])
            ro[np.abs(ax[...,3])<1.e-6] = [.0,.0,_P,.0]
        return ro

    @staticmethod
    def ax2ho(ax):
        """Axis angle pair to homochoric vector."""
        if len(ax.shape) == 1:
            f = (0.75 * ( ax[3] - np.sin(ax[3]) ))**(1.0/3.0)
            ho = ax[0:3] * f
        else:
            f = (0.75 * ( ax[...,3:4] - np.sin(ax[...,3:4]) ))**(1.0/3.0)
            ho = ax[...,:3] * f
        return ho

    @staticmethod
    def ax2cu(ax):
        """Axis angle pair to cubochoric vector."""
        return Rotation.ho2cu(Rotation.ax2ho(ax))


    #---------- Rodrigues-Frank vector ----------
    @staticmethod
    def ro2qu(ro):
        """Rodrigues-Frank vector to quaternion."""
        return Rotation.ax2qu(Rotation.ro2ax(ro))

    @staticmethod
    def ro2om(ro):
        """Rodgrigues-Frank vector to rotation matrix."""
        return Rotation.ax2om(Rotation.ro2ax(ro))

    @staticmethod
    def ro2eu(ro):
        """Rodrigues-Frank vector to Bunge-Euler angles."""
        return Rotation.om2eu(Rotation.ro2om(ro))

    @staticmethod
    def ro2ax(ro):
        """Rodrigues-Frank vector to axis angle pair."""
        if len(ro.shape) == 1:
            if np.abs(ro[3]) < 1.e-6:
                ax = np.array([ 0.0, 0.0, 1.0, 0.0 ])
            elif not np.isfinite(ro[3]):
                ax = np.array([ ro[0], ro[1], ro[2], np.pi ])
            else:
                angle = 2.0*np.arctan(ro[3])
                ta = np.linalg.norm(ro[0:3])
                ax = np.array([ ro[0]*ta, ro[1]*ta, ro[2]*ta, angle ])
        else:
            with np.errstate(invalid='ignore',divide='ignore'):
                ax = np.where(np.isfinite(ro[...,3:4]),
                     np.block([ro[...,0:3]*np.linalg.norm(ro[...,0:3],axis=-1,keepdims=True),2.*np.arctan(ro[...,3:4])]),
                     np.block([ro[...,0:3],np.broadcast_to(np.pi,ro[...,3:4].shape)]))
            ax[np.abs(ro[...,3]) < 1.e-6]  = np.array([ 0.0, 0.0, 1.0, 0.0 ])
        return ax

    @staticmethod
    def ro2ho(ro):
        """Rodrigues-Frank vector to homochoric vector."""
        if len(ro.shape) == 1:
            if np.sum(ro[0:3]**2.0) < 1.e-6:
                ho = np.zeros(3)
            else:
                f = 2.0*np.arctan(ro[3]) -np.sin(2.0*np.arctan(ro[3])) if np.isfinite(ro[3]) else np.pi
                ho = ro[0:3] * (0.75*f)**(1.0/3.0)
        else:
            f = np.where(np.isfinite(ro[...,3:4]),2.0*np.arctan(ro[...,3:4]) -np.sin(2.0*np.arctan(ro[...,3:4])),np.pi)
            ho = np.where(np.broadcast_to(np.sum(ro[...,0:3]**2.0,axis=-1,keepdims=True) < 1.e-6,ro[...,0:3].shape),
                          np.zeros(3), ro[...,0:3]* (0.75*f)**(1.0/3.0))
        return ho

    @staticmethod
    def ro2cu(ro):
        """Rodrigues-Frank vector to cubochoric vector."""
        return Rotation.ho2cu(Rotation.ro2ho(ro))


    #---------- Homochoric vector----------
    @staticmethod
    def ho2qu(ho):
        """Homochoric vector to quaternion."""
        return Rotation.ax2qu(Rotation.ho2ax(ho))

    @staticmethod
    def ho2om(ho):
        """Homochoric vector to rotation matrix."""
        return Rotation.ax2om(Rotation.ho2ax(ho))

    @staticmethod
    def ho2eu(ho):
        """Homochoric vector to Bunge-Euler angles."""
        return Rotation.ax2eu(Rotation.ho2ax(ho))

    @staticmethod
    def ho2ax(ho):
        """Homochoric vector to axis angle pair."""
        tfit = np.array([+1.0000000000018852,      -0.5000000002194847,
                         -0.024999992127593126,    -0.003928701544781374,
                         -0.0008152701535450438,   -0.0002009500426119712,
                         -0.00002397986776071756,  -0.00008202868926605841,
                         +0.00012448715042090092,  -0.0001749114214822577,
                         +0.0001703481934140054,   -0.00012062065004116828,
                         +0.000059719705868660826, -0.00001980756723965647,
                         +0.000003953714684212874, -0.00000036555001439719544])
        if len(ho.shape) == 1:
            # normalize h and store the magnitude
            hmag_squared = np.sum(ho**2.)
            if iszero(hmag_squared):
                ax = np.array([ 0.0, 0.0, 1.0, 0.0 ])
            else:
                hm = hmag_squared

                # convert the magnitude to the rotation angle
                s = tfit[0] + tfit[1] * hmag_squared
                for i in range(2,16):
                    hm *= hmag_squared
                    s  += tfit[i] * hm
                ax = np.append(ho/np.sqrt(hmag_squared),2.0*np.arccos(np.clip(s,-1.0,1.0)))
        else:
            hmag_squared = np.sum(ho**2.,axis=-1,keepdims=True)
            hm = hmag_squared.copy()
            s = tfit[0] + tfit[1] * hmag_squared
            for i in range(2,16):
                hm *= hmag_squared
                s  += tfit[i] * hm
            with np.errstate(invalid='ignore'):
                ax = np.where(np.broadcast_to(np.abs(hmag_squared)<1.e-6,ho.shape[:-1]+(4,)),
                              [ 0.0, 0.0, 1.0, 0.0 ],
                              np.block([ho/np.sqrt(hmag_squared),2.0*np.arccos(np.clip(s,-1.0,1.0))]))
        return ax

    @staticmethod
    def ho2ro(ho):
        """Axis angle pair to Rodrigues-Frank vector."""
        return Rotation.ax2ro(Rotation.ho2ax(ho))

    @staticmethod
    def ho2cu(ho):
        """
        Homochoric vector to cubochoric vector.

        References
        ----------
        D. Roşca et al., Modelling and Simulation in Materials Science and Engineering 22:075013, 2014
        https://doi.org/10.1088/0965-0393/22/7/075013

        """
        if len(ho.shape) == 1:
            ho_ = ho/np.linalg.norm(ho)*_R1 if np.isclose(np.linalg.norm(ho),_R1,atol=1e-6) \
                  else ho
            rs = np.linalg.norm(ho_)

            if np.allclose(ho_,0.0,rtol=0.0,atol=1.0e-16):
                cu = np.zeros(3)
            else:
                xyz3 = ho_[Rotation._get_order(ho_,'forward')]

                # inverse M_3
                xyz2 = xyz3[0:2] * np.sqrt( 2.0*rs/(rs+np.abs(xyz3[2])) )

                # inverse M_2
                qxy = np.sum(xyz2**2)

                if np.isclose(qxy,0.0,rtol=0.0,atol=1.0e-16):
                    Tinv = np.zeros(2)
                else:
                    q2 = qxy + np.max(np.abs(xyz2))**2
                    sq2 = np.sqrt(q2)
                    q = (_beta/np.sqrt(2.0)/_R1) * np.sqrt(q2*qxy/(q2-np.max(np.abs(xyz2))*sq2))
                    tt = np.clip((np.min(np.abs(xyz2))**2+np.max(np.abs(xyz2))*sq2)/np.sqrt(2.0)/qxy,-1.0,1.0)
                    Tinv = np.array([1.0,np.arccos(tt)/np.pi*12.0]) if np.abs(xyz2[1]) <= np.abs(xyz2[0]) else \
                           np.array([np.arccos(tt)/np.pi*12.0,1.0])
                    Tinv = q * np.where(xyz2<0.0,-Tinv,Tinv)

                # inverse M_1
                cu = np.array([ Tinv[0], Tinv[1],  (-1.0 if xyz3[2] < 0.0 else 1.0) * rs / np.sqrt(6.0/np.pi) ]) /_sc
                # reverse the coordinates back to the regular order according to the original pyramid number
                cu = cu[Rotation._get_order(ho_,'backward')]

            return cu
        else:
            raise NotImplementedError('Support for multiple rotations missing')


    #---------- Cubochoric ----------
    @staticmethod
    def cu2qu(cu):
        """Cubochoric vector to quaternion."""
        return Rotation.ho2qu(Rotation.cu2ho(cu))

    @staticmethod
    def cu2om(cu):
        """Cubochoric vector to rotation matrix."""
        return Rotation.ho2om(Rotation.cu2ho(cu))

    @staticmethod
    def cu2eu(cu):
        """Cubochoric vector to Bunge-Euler angles."""
        return Rotation.ho2eu(Rotation.cu2ho(cu))

    @staticmethod
    def cu2ax(cu):
        """Cubochoric vector to axis angle pair."""
        return Rotation.ho2ax(Rotation.cu2ho(cu))

    @staticmethod
    def cu2ro(cu):
        """Cubochoric vector to Rodrigues-Frank vector."""
        return Rotation.ho2ro(Rotation.cu2ho(cu))

    @staticmethod
    def cu2ho(cu):
        """
        Cubochoric vector to homochoric vector.

        References
        ----------
        D. Roşca et al., Modelling and Simulation in Materials Science and Engineering 22:075013, 2014
        https://doi.org/10.1088/0965-0393/22/7/075013

        """
        if len(cu.shape) == 1:

            cu_ = np.clip(cu,None,np.pi**(2./3.) * 0.5) if np.isclose(np.abs(np.max(cu)),np.pi**(2./3.) * 0.5,atol=1e-6) \
                    else cu

            # transform to the sphere grid via the curved square, and intercept the zero point
            if np.allclose(cu_,0.0,rtol=0.0,atol=1.0e-16):
                ho = np.zeros(3)
            else:
                # get pyramide and scale by grid parameter ratio
                XYZ = cu_[Rotation._get_order(cu_,'forward')] * _sc

                # intercept all the points along the z-axis
                if np.allclose(XYZ[0:2],0.0,rtol=0.0,atol=1.0e-16):
                    ho = np.array([0.0, 0.0, np.sqrt(6.0/np.pi) * XYZ[2]])
                else:
                    order = [1,0] if np.abs(XYZ[1]) <= np.abs(XYZ[0]) else [0,1]
                    q = np.pi/12.0 * XYZ[order[0]]/XYZ[order[1]]
                    c = np.cos(q)
                    s = np.sin(q)
                    q = _R1*2.0**0.25/_beta * XYZ[order[1]] / np.sqrt(np.sqrt(2.0)-c)
                    T = np.array([ (np.sqrt(2.0)*c - 1.0), np.sqrt(2.0) * s]) * q

                    # transform to sphere grid (inverse Lambert)
                    # note that there is no need to worry about dividing by zero, since XYZ[2] can not become zero
                    c = np.sum(T**2)
                    s = c *         np.pi/24.0 /XYZ[2]**2
                    c = c * np.sqrt(np.pi/24.0)/XYZ[2]
                    q = np.sqrt( 1.0 - s )
                    ho = np.array([ T[order[1]] * q, T[order[0]] * q, np.sqrt(6.0/np.pi) * XYZ[2] - c ])

                # reverse the coordinates back to the regular order according to the original pyramid number
                ho = ho[Rotation._get_order(cu_,'backward')]

            return ho
        else:
<<<<<<< HEAD
            raise NotImplementedError


    @staticmethod
    def _get_order(xyz,direction=None):
        """
        Get order of the coordinates.

        Depending on the pyramid in which the point is located, the order need to be adjusted.

        Parameters
        ----------
        xyz : numpy.ndarray
           coordinates of a point on a uniform refinable grid on a ball or
           in a uniform refinable cubical grid.

        References
        ----------
        D. Roşca et al., Modelling and Simulation in Materials Science and Engineering 22:075013, 2014
        https://doi.org/10.1088/0965-0393/22/7/075013

        """
        order = {'forward':np.array([[0,1,2],[1,2,0],[2,0,1]]),
                'backward':np.array([[0,1,2],[2,0,1],[1,2,0]])}
        if len(xyz.shape) == 1:
            if   np.maximum(abs(xyz[0]),abs(xyz[1])) <= xyz[2] or \
                 np.maximum(abs(xyz[0]),abs(xyz[1])) <=-xyz[2]:
                p = 0
            elif np.maximum(abs(xyz[1]),abs(xyz[2])) <= xyz[0] or \
                 np.maximum(abs(xyz[1]),abs(xyz[2])) <=-xyz[0]:
                p = 1
            elif np.maximum(abs(xyz[2]),abs(xyz[0])) <= xyz[1] or \
                 np.maximum(abs(xyz[2]),abs(xyz[0])) <=-xyz[1]:
                p = 2
        else:
            p = np.where(np.maximum(np.abs(xyz[...,0]),np.abs(xyz[...,1])) <= np.abs(xyz[...,2]),0,
                  np.where(np.maximum(np.abs(xyz[...,1]),np.abs(xyz[...,2])) <= np.abs(xyz[...,0]),2,3))

        return order[direction][p]
=======
            raise NotImplementedError('Support for multiple rotations missing')
>>>>>>> 68b6aec5
<|MERGE_RESOLUTION|>--- conflicted
+++ resolved
@@ -1170,9 +1170,7 @@
 
             return ho
         else:
-<<<<<<< HEAD
-            raise NotImplementedError
-
+            raise NotImplementedError('Support for multiple rotations missing')
 
     @staticmethod
     def _get_order(xyz,direction=None):
@@ -1209,7 +1207,4 @@
             p = np.where(np.maximum(np.abs(xyz[...,0]),np.abs(xyz[...,1])) <= np.abs(xyz[...,2]),0,
                   np.where(np.maximum(np.abs(xyz[...,1]),np.abs(xyz[...,2])) <= np.abs(xyz[...,0]),2,3))
 
-        return order[direction][p]
-=======
-            raise NotImplementedError('Support for multiple rotations missing')
->>>>>>> 68b6aec5
+        return order[direction][p]