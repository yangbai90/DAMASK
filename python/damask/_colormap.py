import os
import json
import functools

import numpy as np
import matplotlib as mpl
if os.name == 'posix' and 'DISPLAY' not in os.environ:
    mpl.use('Agg')
import matplotlib.pyplot as plt
from matplotlib import cm
from PIL import Image

import damask
from . import Table

_eps   = 216./24389.
_kappa = 24389./27.
_ref_white = np.array([.95047, 1.00000, 1.08883])                                                   # Observer = 2, Illuminant = D65

# ToDo (if needed)
# - support alpha channel (paraview/ASCII/input)
# - support NaN color (paraview)

class Colormap(mpl.colors.ListedColormap):

    def __add__(self,other):
        """Concatenate colormaps."""
        return Colormap(np.vstack((self.colors,other.colors)),
                        f'{self.name}+{other.name}')

    def __iadd__(self,other):
        """Concatenate colormaps."""
        return self.__add__(other)

    def __invert__(self):
        """Return inverted colormap."""
        return self.reversed()

    @staticmethod
    def from_range(low,high,name='DAMASK colormap',N=256,model='rgb'):
        """
        Create a perceptually uniform colormap between given (inclusive) bounds.

        Colors are internally stored as R(ed) G(green) B(lue) values.
        The colormap can be used in matplotlib/seaborn or exported to
        file for external use.

        Parameters
        ----------
        low : numpy.ndarray of shape (3)
            Color definition for minimum value.
        high : numpy.ndarray of shape (3)
            Color definition for maximum value.
        N : integer, optional
            The number of color quantization levels. Defaults to 256.
        name : str, optional
            The name of the colormap. Defaults to `DAMASK colormap`.
        model : {'rgb', 'hsv', 'hsl', 'xyz', 'lab', 'msh'}
            Colormodel used for input color definitions. Defaults to `rgb`.
            The available color models are:
            - 'rgb': R(ed) G(green) B(lue).
            - 'hsv': H(ue) S(aturation) V(alue).
            - 'hsl': H(ue) S(aturation) L(uminance).
            - 'xyz': CIE Xyz.
            - 'lab': CIE Lab.
            - 'msh': Msh (for perceptual uniform interpolation).

        """
        low_high = np.vstack((low,high))
        if   model.lower() == 'rgb':
            if np.any(low_high<0) or np.any(low_high>1):
                raise ValueError(f'RGB color {low} | {high} are out of range.')

            low_,high_ = map(Colormap._rgb2msh,low_high)

        elif model.lower() == 'hsv':
            if np.any(low_high<0) or np.any(low_high[:,1:3]>1) or np.any(low_high[:,0]>360):
                raise ValueError(f'HSV color {low} | {high} are out of range.')

            low_,high_ = map(Colormap._hsv2msh,low_high)

        elif model.lower() == 'hsl':
            if np.any(low_high<0) or np.any(low_high[:,1:3]>1) or np.any(low_high[:,0]>360):
                raise ValueError(f'HSL color {low} | {high} are out of range.')

            low_,high_ = map(Colormap._hsl2msh,low_high)

        elif model.lower() == 'xyz':

            low_,high_ = map(Colormap._xyz2msh,low_high)

        elif model.lower() == 'lab':
            if np.any(low_high[:,0]<0):
                raise ValueError(f'CIE Lab color {low} | {high} are out of range.')

            low_,high_ = map(Colormap._lab2msh,low_high)

        elif model.lower() == 'msh':
            low_,high_ = low_high[0],low_high[1]

        else:
            raise ValueError(f'Invalid color model: {model}.')

        msh = map(functools.partial(Colormap._interpolate_msh,low=low_,high=high_),np.linspace(0,1,N))
        rgb = np.array(list(map(Colormap._msh2rgb,msh)))

        return Colormap(rgb,name=name)


    @staticmethod
    def from_predefined(name,N=256):
        """
        Select from a set of predefined colormaps.

        Predefined colormaps include native matplotlib colormaps
        and common DAMASK colormaps.

        Parameters
        ----------
        name : str
            The name of the colormap.
        N : int, optional
           The number of color quantization levels. Defaults to 256.
           This parameter is not used for matplotlib colormaps
           that are of type `ListedColormap`.

        """
        # matplotlib presets
        for cat in Colormap._predefined_mpl:
            for n in cat[1]:
                if n == name:
                    colormap = cm.__dict__[name]
                    if isinstance(colormap,mpl.colors.LinearSegmentedColormap):
                        return Colormap(np.array(list(map(colormap,np.linspace(0,1,N)))),name=name)
                    else:
                        return Colormap(np.array(colormap.colors),name=name)

        # DAMASK presets
        definition = Colormap._predefined_DAMASK[name]
        return Colormap.from_range(definition['low'],definition['high'],name,N)


    @staticmethod
    def list_predefined():
        """
        List predefined colormaps by category.

        References
        ----------
        .. [1] DAMASK colormap theory
           https://www.kennethmoreland.com/color-maps/ColorMapsExpanded.pdf
        .. [2] DAMASK colormaps first use
           https://doi.org/10.1016/j.ijplas.2012.09.012
        .. [3] Matplotlib colormaps overview
           https://matplotlib.org/tutorials/colors/colormaps.html

        """
        print('DAMASK colormaps')
        print('  '+', '.join(Colormap._predefined_DAMASK.keys()))
        for cat in Colormap._predefined_mpl:
            print(f'{cat[0]}')
            print('  '+', '.join(cat[1]))


    def shade(self,field,bounds=None,gap=None):
        """
        Generate PIL image of 2D field using colormap.

        Parameters
        ----------
        field : np.array of shape(:,:)
            Data to be shaded.
        bounds : iterable of len(2), optional
            Colormap value range (low,high).
        gap : field.dtype, optional
            Transparent value. NaN will always be rendered transparent.

        Returns
        -------
        PIL.Image
            RGBA image of shaded data.

        """
        N = len(self.colors)
        mask = np.logical_not(np.isnan(field) if gap is None else \
               np.logical_or (np.isnan(field), field == gap))                                       # mask NaN (and gap if present)

        lo,hi = (field[mask].min(),field[mask].max()) if bounds is None else \
                (min(bounds[:2]),max(bounds[:2]))

<<<<<<< HEAD
        if bounds is None:
            hi,lo = field[mask].max(),field[mask].min()
        else:
            hi,lo = bounds[::-1]
        
=======
>>>>>>> e73ffd6d
        delta,avg = hi-lo,0.5*(hi+lo)

        if delta * 1e8 <= avg:                                                                      # delta is similar to numerical noise
            hi,lo = hi+0.5*avg,lo-0.5*avg                                                           # extend range to have actual data centered within

        return Image.fromarray((np.dstack((self.colors[(np.clip((field-lo)/(hi-lo),0.0,1.0)*(N-1)).astype(np.uint8),:3],
                                           mask.astype(float)))*255).astype(np.uint8), 'RGBA')


    def show(self,aspect=10,vertical=False):
        """Show colormap as matplotlib figure."""
        fig = plt.figure(figsize=(5/aspect,5) if vertical else (5,5/aspect))
        ax1 = fig.add_axes([0, 0, 1, 1])
        ax1.set_axis_off()
        ax1.imshow(np.linspace(1 if vertical else 0,
                               0 if vertical else 1,
                               self.N).reshape((-1,1) if vertical else (1,-1)),
                   aspect='auto', cmap=self, interpolation='nearest')
        plt.show()


    def reversed(self,name=None):
        """
        Make a reversed instance of the colormap.

        Parameters
        ----------
        name : str, optional
            The name for the reversed colormap.
            A name of None will be replaced by the name of the parent colormap + "_r".

        Returns
        -------
        damask.Colormap
            The reversed colormap.

        """
        rev = super(Colormap,self).reversed(name)
        return Colormap(np.array(rev.colors),rev.name[:-4] if rev.name.endswith('_r_r') else rev.name)


    def to_file(self,fname=None,format='ParaView'):
        """
        Export colormap to file for use in external programs.

        Parameters
        ----------
        fname : file, str, or pathlib.Path, optional.
            Filename to store results. If not given, the filename will
            consist of the name of the colormap and an extension that
            depends on the file format.
        format : {'ParaView', 'ASCII', 'GOM', 'gmsh'}, optional
            File format, defaults to 'ParaView'. Available formats are:
            - ParaView: JSON file, extension '.json'.
            - ASCII: Plain text file, extension '.txt'.
            - GOM: Aramis GOM (DIC), extension '.legend'.
            - Gmsh: Gmsh FEM mesh-generator, extension '.msh'.

        """
        if fname is not None:
            try:
                f = open(fname,'w')
            except TypeError:
                f = fname
        else:
            f = None

        if format.lower() == 'paraview':
            Colormap._export_paraview(self,f)
        elif format.lower() == 'ascii':
            Colormap._export_ASCII(self,f)
        elif format.lower() == 'gom':
            Colormap._export_GOM(self,f)
        elif format.lower() == 'gmsh':
            Colormap._export_gmsh(self,f)
        else:
            raise ValueError('Unknown output format: {format}.')

    @staticmethod
    def _export_paraview(colormap,fhandle=None):
        """Write colormap to JSON file for Paraview."""
        colors = []
        for i,c in enumerate(np.round(colormap.colors,6).tolist()):
            colors+=[i]+c

        out = [{
                'Creator':f'damask.Colormap v{damask.version}',
                'ColorSpace':'RGB',
                'Name':colormap.name,
                'DefaultMap':True,
                'RGBPoints':colors
               }]
        if fhandle is None:
            with open(colormap.name.replace(' ','_')+'.json', 'w') as f:
                json.dump(out, f,indent=4)
        else:
            json.dump(out,fhandle,indent=4)

    @staticmethod
    def _export_ASCII(colormap,fhandle=None):
        """Write colormap to ASCII table."""
        labels = {'RGBA':4} if colormap.colors.shape[1] == 4 else {'RGB': 3}
        t = Table(colormap.colors,labels,f'Creator: damask.Colormap v{damask.version}')

        if fhandle is None:
            with open(colormap.name.replace(' ','_')+'.txt', 'w') as f:
                t.to_ASCII(f,True)
        else:
            t.to_ASCII(fhandle,True)

    @staticmethod
    def _export_GOM(colormap,fhandle=None):
        """Write colormap to GOM Aramis compatible format."""
        # ToDo: test in GOM
        GOM_str = f'1 1 {colormap.name.replace(" ","_")} 9 {colormap.name.replace(" ","_")} ' \
                +  '0 1 0 3 0 0 -1 9 \\ 0 0 0 255 255 255 0 0 255 ' \
                + f'30 NO_UNIT 1 1 64 64 64 255 1 0 0 0 0 0 0 3 0 {len(colormap.colors)}' \
                + ' '.join([f' 0 {c[0]} {c[1]} {c[2]} 255 1' for c in reversed((colormap.colors*255).astype(int))]) \
                + '\n'
        if fhandle is None:
            with open(colormap.name.replace(' ','_')+'.legend', 'w') as f:
                f.write(GOM_str)
        else:
            fhandle.write(GOM_str)


    @staticmethod
    def _export_gmsh(colormap,fhandle=None):
        """Write colormap to Gmsh compatible format."""
        # ToDo: test in gmsh
        gmsh_str = 'View.ColorTable = {\n' \
                 +'\n'.join([f'{c[0]},{c[1]},{c[2]},' for c in colormap.colors[:,:3]*255]) \
                 +'\n}\n'
        if fhandle is None:
            with open(colormap.name.replace(' ','_')+'.msh', 'w') as f:
                f.write(gmsh_str)
        else:
            fhandle.write(gmsh_str)


    @staticmethod
    def _interpolate_msh(frac,low,high):
        """
        Interpolate in Msh color space.

        This interpolation gives a perceptually uniform colormap.

        References
        ----------
        https://www.kennethmoreland.com/color-maps/ColorMapsExpanded.pdf
        https://www.kennethmoreland.com/color-maps/diverging_map.py

        """
        def rad_diff(a,b):
            return abs(a[2]-b[2])

        def adjust_hue(msh_sat, msh_unsat):
            """If saturation of one of the two colors is much less than the other, hue of the less."""
            if msh_sat[0] >= msh_unsat[0]:
               return msh_sat[2]
            else:
                hSpin = msh_sat[1]/np.sin(msh_sat[1])*np.sqrt(msh_unsat[0]**2.0-msh_sat[0]**2)/msh_sat[0]
                if msh_sat[2] < - np.pi/3.0: hSpin *= -1.0
                return msh_sat[2] + hSpin


        lo = np.array(low)
        hi = np.array(high)

        if (lo[1] > 0.05 and hi[1] > 0.05 and rad_diff(lo,hi) > np.pi/3.0):
            M_mid = max(lo[0],hi[0],88.0)
            if frac < 0.5:
                hi = np.array([M_mid,0.0,0.0])
                frac *= 2.0
            else:
                lo = np.array([M_mid,0.0,0.0])
                frac = 2.0*frac - 1.0
        if   lo[1] < 0.05 and hi[1] > 0.05:
            lo[2] = adjust_hue(hi,lo)
        elif lo[1] > 0.05 and hi[1] < 0.05:
            hi[2] = adjust_hue(lo,hi)

        return (1.0 - frac) * lo + frac * hi


    _predefined_mpl= [('Perceptually Uniform Sequential', [
                         'viridis', 'plasma', 'inferno', 'magma', 'cividis']),
                      ('Sequential', [
                         'Greys', 'Purples', 'Blues', 'Greens', 'Oranges', 'Reds',
                         'YlOrBr', 'YlOrRd', 'OrRd', 'PuRd', 'RdPu', 'BuPu',
                         'GnBu', 'PuBu', 'YlGnBu', 'PuBuGn', 'BuGn', 'YlGn']),
                      ('Sequential (2)', [
                         'binary', 'gist_yarg', 'gist_gray', 'gray', 'bone', 'pink',
                         'spring', 'summer', 'autumn', 'winter', 'cool', 'Wistia',
                         'hot', 'afmhot', 'gist_heat', 'copper']),
                      ('Diverging', [
                         'PiYG', 'PRGn', 'BrBG', 'PuOr', 'RdGy', 'RdBu',
                         'RdYlBu', 'RdYlGn', 'Spectral', 'coolwarm', 'bwr', 'seismic']),
                      ('Cyclic', ['twilight', 'twilight_shifted', 'hsv']),
                      ('Qualitative', [
                         'Pastel1', 'Pastel2', 'Paired', 'Accent',
                         'Dark2', 'Set1', 'Set2', 'Set3',
                         'tab10', 'tab20', 'tab20b', 'tab20c']),
                      ('Miscellaneous', [
                         'flag', 'prism', 'ocean', 'gist_earth', 'terrain', 'gist_stern',
                         'gnuplot', 'gnuplot2', 'CMRmap', 'cubehelix', 'brg',
                         'gist_rainbow', 'rainbow', 'jet', 'nipy_spectral', 'gist_ncar'])]

    _predefined_DAMASK = {'orientation':   {'low':  [0.933334,0.878432,0.878431],
                                            'high': [0.250980,0.007843,0.000000]},
                          'strain':        {'low':  [0.941177,0.941177,0.870588],
                                            'high': [0.266667,0.266667,0.000000]},
                          'stress':        {'low':  [0.878432,0.874511,0.949019],
                                            'high': [0.000002,0.000000,0.286275]}}

    @staticmethod
    def _hsv2rgb(hsv):
        """
        H(ue) S(aturation) V(alue) to R(red) G(reen) B(lue).

        References
        ----------
        https://www.rapidtables.com/convert/color/hsv-to-rgb.html

        """
        sextant = np.clip(int(hsv[0]/60.),0,5)
        c = hsv[1]*hsv[2]
        x = c*(1.0 - abs((hsv[0]/60.)%2 - 1.))

        return np.array([
                         [c, x, 0],
                         [x, c, 0],
                         [0, c, x],
                         [0, x, c],
                         [x, 0, c],
                         [c, 0, x],
                        ])[sextant] + hsv[2] - c

    @staticmethod
    def _rgb2hsv(rgb):
        """
        R(ed) G(reen) B(lue) to H(ue) S(aturation) V(alue).

        References
        ----------
        https://www.rapidtables.com/convert/color/rgb-to-hsv.html

        """
        C_max = rgb.max()
        C_min = rgb.min()
        Delta = C_max - C_min

        v = C_max
        s = 0. if np.isclose(C_max,0.) else Delta/C_max
        if np.isclose(Delta,0.):
            h = 0.
        elif rgb.argmax() == 0:
            h = (rgb[1]-rgb[2])/Delta%6
        elif rgb.argmax() == 1:
            h = (rgb[2]-rgb[0])/Delta + 2.
        elif rgb.argmax() == 2:
            h = (rgb[0]-rgb[1])/Delta + 4.

        h = np.clip(h,0.,6.) * 60.

        return np.array([h,s,v])


    @staticmethod
    def _hsl2rgb(hsl):
        """
        H(ue) S(aturation) L(uminance) to R(red) G(reen) B(lue).

        References
        ----------
        https://www.rapidtables.com/convert/color/hsl-to-rgb.html

        """
        sextant = np.clip(int(hsl[0]/60.),0,5)
        c = (1.0 - abs(2.0 * hsl[2] - 1.))*hsl[1]
        x = c*(1.0 - abs((hsl[0]/60.)%2 - 1.))
        m = hsl[2] - 0.5*c

        return np.array([
                         [c+m, x+m, m],
                         [x+m, c+m, m],
                         [m, c+m, x+m],
                         [m, x+m, c+m],
                         [x+m, m, c+m],
                         [c+m, m, x+m],
                        ])[sextant]

    @staticmethod
    def _rgb2hsl(rgb):
        """
        R(ed) G(reen) B(lue) to H(ue) S(aturation) L(uminance).

        References
        ----------
        https://www.rapidtables.com/convert/color/rgb-to-hsl.html

        """
        C_max = rgb.max()
        C_min = rgb.min()
        Delta = C_max - C_min

        l = np.clip((C_max + C_min)*.5,0.,1.)                                                       # noqa
        s = 0. if np.isclose(C_max,C_min) else Delta/(1.-np.abs(2*l-1.))
        if np.isclose(Delta,0.):
            h = 0.
        elif rgb.argmax() == 0:
            h = (rgb[1]-rgb[2])/Delta%6
        elif rgb.argmax() == 1:
            h = (rgb[2]-rgb[0])/Delta + 2.
        elif rgb.argmax() == 2:
            h = (rgb[0]-rgb[1])/Delta + 4.

        h = np.clip(h,0.,6.) * 60.

        return np.array([h,s,l])


    @staticmethod
    def _xyz2rgb(xyz):
        """
        CIE Xyz to R(ed) G(reen) B(lue).

        References
        ----------
        http://www.ryanjuckett.com/programming/rgb-color-space-conversion

        """
        rgb_lin = np.dot(np.array([
                                   [ 3.240969942,-1.537383178,-0.498610760],
                                   [-0.969243636, 1.875967502, 0.041555057],
                                   [ 0.055630080,-0.203976959, 1.056971514]
                                  ]),xyz)
        with np.errstate(invalid='ignore'):
            rgb = np.where(rgb_lin>0.0031308,rgb_lin**(1.0/2.4)*1.0555-0.0555,rgb_lin*12.92)

        return np.clip(rgb,0.,1.)

    @staticmethod
    def _rgb2xyz(rgb):
        """
        R(ed) G(reen) B(lue) to CIE Xyz.

        References
        ----------
        http://www.ryanjuckett.com/programming/rgb-color-space-conversion

        """
        rgb_lin = np.where(rgb>0.04045,((rgb+0.0555)/1.0555)**2.4,rgb/12.92)
        return np.dot(np.array([
                                [0.412390799,0.357584339,0.180480788],
                                [0.212639006,0.715168679,0.072192315],
                                [0.019330819,0.119194780,0.950532152]
                               ]),rgb_lin)


    @staticmethod
    def _lab2xyz(lab,ref_white=None):
        """
        CIE Lab to CIE Xyz.

        References
        ----------
        http://www.brucelindbloom.com/index.html?Eqn_Lab_to_XYZ.html

        """
        f_x = (lab[0]+16.)/116. + lab[1]/500.
        f_z = (lab[0]+16.)/116. - lab[2]/200.

        return np.array([
                         f_x**3.                if f_x**3. > _eps     else (116.*f_x-16.)/_kappa,
                         ((lab[0]+16.)/116.)**3 if lab[0]>_kappa*_eps else lab[0]/_kappa,
                         f_z**3.                if f_z**3. > _eps     else (116.*f_z-16.)/_kappa
                        ])*(ref_white if ref_white is not None else _ref_white)

    @staticmethod
    def _xyz2lab(xyz,ref_white=None):
        """
        CIE Xyz to CIE Lab.

        References
        ----------
        http://www.brucelindbloom.com/index.html?Eqn_Lab_to_XYZ.html

        """
        ref_white = ref_white if ref_white is not None else _ref_white
        f = np.where(xyz/ref_white > _eps,(xyz/ref_white)**(1./3.),(_kappa*xyz/ref_white+16.)/116.)

        return np.array([
                         116.0 *  f[1] - 16.0,
                         500.0 * (f[0] - f[1]),
                         200.0 * (f[1] - f[2])
                        ])


    @staticmethod
    def _lab2msh(lab):
        """
        CIE Lab to Msh.

        References
        ----------
        https://www.kennethmoreland.com/color-maps/ColorMapsExpanded.pdf
        https://www.kennethmoreland.com/color-maps/diverging_map.py

        """
        M = np.linalg.norm(lab)
        return np.array([
                         M,
                         np.arccos(lab[0]/M)       if M>1e-8 else 0.,
                         np.arctan2(lab[2],lab[1]) if M>1e-8 else 0.,
                        ])

    @staticmethod
    def _msh2lab(msh):
        """
        Msh to CIE Lab.

        References
        ----------
        https://www.kennethmoreland.com/color-maps/ColorMapsExpanded.pdf
        https://www.kennethmoreland.com/color-maps/diverging_map.py

        """
        return np.array([
                         msh[0] * np.cos(msh[1]),
                         msh[0] * np.sin(msh[1]) * np.cos(msh[2]),
                         msh[0] * np.sin(msh[1]) * np.sin(msh[2])
                        ])

    @staticmethod
    def _lab2rgb(lab):
        return Colormap._xyz2rgb(Colormap._lab2xyz(lab))

    @staticmethod
    def _rgb2lab(rgb):
        return Colormap._xyz2lab(Colormap._rgb2xyz(rgb))

    @staticmethod
    def _msh2rgb(msh):
        return Colormap._lab2rgb(Colormap._msh2lab(msh))

    @staticmethod
    def _rgb2msh(rgb):
        return Colormap._lab2msh(Colormap._rgb2lab(rgb))

    @staticmethod
    def _hsv2msh(hsv):
        return Colormap._rgb2msh(Colormap._hsv2rgb(hsv))

    @staticmethod
    def _hsl2msh(hsl):
        return Colormap._rgb2msh(Colormap._hsl2rgb(hsl))

    @staticmethod
    def _xyz2msh(xyz):
        return Colormap._lab2msh(Colormap._xyz2lab(xyz))<|MERGE_RESOLUTION|>--- conflicted
+++ resolved
@@ -188,14 +188,6 @@
         lo,hi = (field[mask].min(),field[mask].max()) if bounds is None else \
                 (min(bounds[:2]),max(bounds[:2]))
 
-<<<<<<< HEAD
-        if bounds is None:
-            hi,lo = field[mask].max(),field[mask].min()
-        else:
-            hi,lo = bounds[::-1]
-        
-=======
->>>>>>> e73ffd6d
         delta,avg = hi-lo,0.5*(hi+lo)
 
         if delta * 1e8 <= avg:                                                                      # delta is similar to numerical noise
