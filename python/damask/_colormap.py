--- conflicted
+++ resolved
@@ -4,10 +4,7 @@
 import colorsys
 from pathlib import Path
 from typing import Sequence, Union, TextIO
-<<<<<<< HEAD
-=======
-
->>>>>>> dc3db90c
+
 
 import numpy as np
 import matplotlib as mpl
@@ -45,16 +42,12 @@
 
     """
 
-<<<<<<< HEAD
-    def __add__(self, other: 'Colormap') -> 'Colormap':
-=======
     def __eq__(self, other) -> bool:
         """Test equality of colormaps."""
         return         len(self.colors) == len(other.colors) \
            and bool(np.all(self.colors  ==     other.colors))
 
-    def __add__(self, other: "Colormap") -> "Colormap":
->>>>>>> dc3db90c
+    def __add__(self, other: 'Colormap') -> 'Colormap':
         """Concatenate."""
         return Colormap(np.vstack((self.colors,other.colors)),
                         f'{self.name}+{other.name}')
@@ -87,7 +80,7 @@
         """
         Create a perceptually uniform colormap between given (inclusive) bounds.
 
-        Colors are internally stored as RGB (Red Green Blue) values.
+        Colors are internally stored as R(ed) G(green) B(lue) values.
         The colormap can be used in matplotlib/seaborn or exported to
         file for external use.
 
@@ -266,34 +259,24 @@
         return Colormap(np.array(rev.colors),rev.name[:-4] if rev.name.endswith('_r_r') else rev.name)
 
 
-<<<<<<< HEAD
-    def _get_file_handle(self, fname: Union[TextIO, str, Path, None], suffix: str) -> TextIO:
-=======
     def _get_file_handle(self,
-                         fname: Union[TextIO, str, Path, None],
-                         suffix: str = '') -> TextIO:
->>>>>>> dc3db90c
-        """
-        Provide filehandle.
+                        fname: Union[TextIO, str, Path, None],
+                        dsuffix: str = '') -> TextIO:
+        """
+        Provide file handle.
 
         Parameters
         ----------
         fname : file, str, pathlib.Path, or None
-<<<<<<< HEAD
-            Filename or filehandle, will be name of the colormap+extension if None.
-        suffix: str
-            Extension of the filename.
-=======
             Filename or filehandle.
             If None, colormap name + suffix.
         suffix: str, optional
             Extension to use for colormap filename.
->>>>>>> dc3db90c
 
         Returns
         -------
         f : file object
-            Filehandle with write access.
+            File handle with write access.
 
         """
         if fname is None:
@@ -315,7 +298,7 @@
             consist of the name of the colormap with extension '.json'.
 
         """
-        colors = []
+        colors: List = []
         for i,c in enumerate(np.round(self.colors,6).tolist()):
             colors+=[i]+c
 
@@ -327,13 +310,9 @@
                 'RGBPoints':colors
                }]
 
-<<<<<<< HEAD
         fhandle = self._get_file_handle(fname,'.json')
         json.dump(out,fhandle,indent=4)
         fhandle.write('\n')
-=======
-        json.dump(out,self._get_file_handle(fname,'.json'),indent=4)
->>>>>>> dc3db90c
 
 
     def save_ASCII(self, fname: Union[TextIO, str, Path] = None):
