--- conflicted
+++ resolved
@@ -23,13 +23,8 @@
             Name of the crystal system. Defaults to 'None'.
 
         """
-<<<<<<< HEAD
         if system is not None and system.lower() not in self.crystal_systems:
             raise KeyError(f'Crystal system "{system}" is unknown')
-=======
-        if symmetry is not None and symmetry.lower() not in Symmetry.lattices:
-            raise KeyError(f'Symmetry/crystal system "{symmetry}" is unknown')
->>>>>>> c33c5a18
 
         self.system = system.lower() if isinstance(system,str) else system
 
@@ -43,11 +38,7 @@
 
     def __repr__(self):
         """Readable string."""
-<<<<<<< HEAD
-        return '{}'.format(self.system)
-=======
-        return f'{self.lattice}'
->>>>>>> c33c5a18
+        return f'{self.system}'
 
 
     def __eq__(self, other):
@@ -91,9 +82,9 @@
 
     @property
     def symmetry_operations(self):
-        """Symmetry operations as Quaternions."""
+        """Symmetry operations as quaternions."""
         if self.system == 'cubic':
-            symQuats =  [
+            sym_quats =  [
                           [ 1.0,            0.0,            0.0,            0.0            ],
                           [ 0.0,            1.0,            0.0,            0.0            ],
                           [ 0.0,            0.0,            1.0,            0.0            ],
@@ -120,7 +111,7 @@
                           [-0.5*np.sqrt(2),-0.5*np.sqrt(2), 0.0,            0.0            ],
                         ]
         elif self.system == 'hexagonal':
-            symQuats =  [
+            sym_quats =  [
                           [ 1.0,            0.0,            0.0,            0.0            ],
                           [-0.5*np.sqrt(3), 0.0,            0.0,           -0.5            ],
                           [ 0.5,            0.0,            0.0,            0.5*np.sqrt(3) ],
@@ -135,7 +126,7 @@
                           [ 0.0,            0.5*np.sqrt(3), 0.5,            0.0            ],
                         ]
         elif self.system == 'tetragonal':
-            symQuats =  [
+            sym_quats =  [
                           [ 1.0,            0.0,            0.0,            0.0            ],
                           [ 0.0,            1.0,            0.0,            0.0            ],
                           [ 0.0,            0.0,            1.0,            0.0            ],
@@ -146,17 +137,17 @@
                           [-0.5*np.sqrt(2), 0.0,            0.0,            0.5*np.sqrt(2) ],
                         ]
         elif self.system == 'orthorhombic':
-            symQuats =  [
+            sym_quats =  [
                           [ 1.0,0.0,0.0,0.0 ],
                           [ 0.0,1.0,0.0,0.0 ],
                           [ 0.0,0.0,1.0,0.0 ],
                           [ 0.0,0.0,0.0,1.0 ],
                         ]
         else:
-            symQuats =  [
+            sym_quats =  [
                           [ 1.0,0.0,0.0,0.0 ],
                         ]
-        return np.array(symQuats)
+        return np.array(sym_quats)
 
 
     def in_FZ(self,rho):
@@ -359,11 +350,7 @@
 
     def __repr__(self):
         """Report basic lattice information."""
-<<<<<<< HEAD
-        return 'Bravais lattice {} ({} crystal system)'.format(self.lattice,self.symmetry)
-=======
-        return f'Bravais lattice {self.lattice} ({self.symmetry} symmetry)'
->>>>>>> c33c5a18
+        return f'Bravais lattice {self.lattice} ({self.symmetry} crystal system)'
 
 
     # Kurdjomov--Sachs orientation relationship for fcc <-> bcc transformation
