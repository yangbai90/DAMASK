--- conflicted
+++ resolved
@@ -1,8 +1,9 @@
 import setuptools
 import os
+import re
 
 with open(os.path.join(os.path.dirname(__file__),'damask/VERSION')) as f:
-  version = f.readline().strip()
+  version = re.sub(r'^v','',f.readline().strip())
 
 setuptools.setup(
     name="damask",
@@ -15,13 +16,8 @@
     packages=setuptools.find_packages(),
     include_package_data=True,
     install_requires = [
-<<<<<<< HEAD
-        "numpy",
-=======
         "pandas",
->>>>>>> ce1afbea
         "scipy",
-        "pandas",
         "h5py",
         "vtk",
     ],
