!--------------------------------------------------------------------------------------------------
! $Id$
!--------------------------------------------------------------------------------------------------
!> @author Franz Roters, Max-Planck-Institut für Eisenforschung GmbH
!> @author Philip Eisenlohr, Max-Planck-Institut für Eisenforschung GmbH
!> @author Christoph Kords, Max-Planck-Institut für Eisenforschung GmbH
!> @author Martin Diehl, Max-Planck-Institut für Eisenforschung GmbH
!> @brief Mathematical library, including random number generation and tensor represenations
!--------------------------------------------------------------------------------------------------
module math
 use, intrinsic :: iso_c_binding
 use prec, only: &
   pReal, &
   pInt

 implicit none
 private
 real(pReal),    parameter, public :: PI = 3.14159265358979323846264338327950288419716939937510_pReal !< ratio of a circle's circumference to its diameter
 real(pReal),    parameter, public :: INDEG = 180.0_pReal/PI                                        !< conversion from radian into degree
 real(pReal),    parameter, public :: INRAD = PI/180.0_pReal                                        !< conversion from degree into radian
 complex(pReal), parameter, public :: TWOPIIMG = (0.0_pReal,2.0_pReal)* PI                          !< Re(0.0), Im(2xPi)

 real(pReal), dimension(3,3), parameter, public :: &
   MATH_I3 = reshape([&
     1.0_pReal,0.0_pReal,0.0_pReal, &
     0.0_pReal,1.0_pReal,0.0_pReal, &
     0.0_pReal,0.0_pReal,1.0_pReal  &
     ],[3,3])                                                                                       !< 3x3 Identity

 integer(pInt), dimension (2,6), parameter, private :: &
   mapMandel = reshape([&
     1_pInt,1_pInt, &
     2_pInt,2_pInt, &
     3_pInt,3_pInt, &
     1_pInt,2_pInt, &
     2_pInt,3_pInt, &
     1_pInt,3_pInt  &
     ],[2,6])                                                                                       !< arrangement in Mandel notation

 real(pReal), dimension(6), parameter, private :: &
   nrmMandel = [&
     1.0_pReal,                1.0_pReal,                1.0_pReal,&
     1.414213562373095_pReal,  1.414213562373095_pReal,  1.414213562373095_pReal ]                  !< weighting for Mandel notation (forward)

 real(pReal), dimension(6), parameter , public :: &
   invnrmMandel = [&
     1.0_pReal,                1.0_pReal,                1.0_pReal,&
     0.7071067811865476_pReal, 0.7071067811865476_pReal, 0.7071067811865476_pReal ]                 !< weighting for Mandel notation (backward)

 integer(pInt), dimension (2,6), parameter, private :: &
   mapVoigt = reshape([&
     1_pInt,1_pInt, &
     2_pInt,2_pInt, &
     3_pInt,3_pInt, &
     2_pInt,3_pInt, &
     1_pInt,3_pInt, &
     1_pInt,2_pInt  &
     ],[2,6])                                                                                       !< arrangement in Voigt notation

 real(pReal), dimension(6), parameter, private :: &
   nrmVoigt    = 1.0_pReal, &                                                                       !< weighting for Voigt notation (forward)
   invnrmVoigt = 1.0_pReal                                                                          !< weighting for Voigt notation (backward)

 integer(pInt), dimension (2,9), parameter, private :: &
   mapPlain = reshape([&
     1_pInt,1_pInt, &
     1_pInt,2_pInt, &
     1_pInt,3_pInt, &
     2_pInt,1_pInt, &
     2_pInt,2_pInt, &
     2_pInt,3_pInt, &
     3_pInt,1_pInt, &
     3_pInt,2_pInt, &
     3_pInt,3_pInt  &
     ],[2,9])                                                                                       !< arrangement in Plain notation

#ifdef Spectral
 include 'fftw3.f03'
#endif 

 public :: &
   math_init, &
   math_qsort, &
   math_range, &
   math_identity2nd, &
   math_identity4th, &
   math_civita, &
   math_delta, &
   math_crossproduct, &
   math_tensorproduct33, &
   math_mul3x3, &
   math_mul6x6, &
   math_mul33xx33, &
   math_mul3333xx33, &
   math_mul3333xx3333, &
   math_mul33x33, &
   math_mul66x66, &
   math_mul99x99, &
   math_mul33x3, &
   math_mul33x3_complex, &
   math_mul66x6 , &
   math_exp33 , &
   math_transpose33, &
   math_inv33, &
   math_invert33, &
   math_invSym3333, &
   math_invert, &
   math_symmetric33, &
   math_symmetric66, &
   math_skew33, &
   math_spherical33, &
   math_deviatoric33, &
   math_equivStrain33, &
   math_equivStress33, &
   math_trace33, &
   math_det33, &
   math_Plain33to9, &
   math_Plain9to33, &
   math_Mandel33to6, &
   math_Mandel6to33, &
   math_Plain3333to99, &
   math_Plain99to3333, &
   math_Mandel66toPlain66, &
   math_Plain66toMandel66, &
   math_Mandel3333to66, &
   math_Mandel66to3333, &
   math_Voigt66to3333, &
   math_qRand, &
   math_qMul, &
   math_qDot, &
   math_qConj, &
   math_qInv, &
   math_qRot, &
   math_RtoEuler, &
   math_RtoQ, &
   math_EulerToR, &
   math_EulerToQ, &
   math_EulerAxisAngleToR, &
   math_axisAngleToR, &
   math_EulerAxisAngleToQ, &
   math_axisAngleToQ, &
   math_qToRodrig, &
   math_qToEuler, &
   math_qToEulerAxisAngle, &
   math_qToAxisAngle, &
   math_qToR, &
   math_EulerMisorientation, &
   math_sampleRandomOri, &
   math_sampleGaussOri, &
   math_sampleFiberOri, &
   math_sampleGaussVar, &
   math_symmetricEulers, &
   math_spectralDecompositionSym33, &
   math_spectralDecompositionSym, &
   math_rotationalPart33, &
   math_invariantsSym33, &
   math_eigenvaluesSym33, &
   math_factorial, &
   math_binomial, &
   math_multinomial, &
   math_volTetrahedron, &
   math_areaTriangle, &
   math_rotate_forward33, &
   math_rotate_backward33, &
   math_rotate_forward3333
#ifdef Spectral
 public :: &
   fftw_set_timelimit, &
   fftw_plan_dft_3d, &
   fftw_plan_many_dft_r2c, &
   fftw_plan_many_dft_c2r, &
   fftw_plan_with_nthreads, &
   fftw_init_threads, &
   fftw_alloc_complex, &
   fftw_execute_dft, &
   fftw_execute_dft_r2c, &
   fftw_execute_dft_c2r, &
   fftw_destroy_plan, &
   math_tensorAvg
#endif     
 private :: &
   math_partition, &
   halton, &
   halton_memory, &
   halton_ndim_set, &
   halton_seed_set, &
   i_to_halton, &
   prime
 external :: &
   dsyev, &
   dgetrf, &
   dgetri

contains

!--------------------------------------------------------------------------------------------------
!> @brief initialization of random seed generator
!--------------------------------------------------------------------------------------------------
subroutine math_init

 use, intrinsic :: iso_fortran_env                                                                  ! to get compiler_version and compiler_options (at least for gfortran 4.6 at the moment)
 use prec,     only: tol_math_check
 use numerics, only: &
   worldrank, &
   fixedSeed
 use IO,       only: IO_error, IO_timeStamp

 implicit none
 integer(pInt) :: i
 real(pReal), dimension(3,3) :: R,R2
 real(pReal), dimension(3) ::   Eulers,v
 real(pReal), dimension(4) ::   q,q2,axisangle,randTest
! the following variables are system dependend and shound NOT be pInt
 integer :: randSize                                                                                ! gfortran requires a variable length to compile
 integer, dimension(:), allocatable :: randInit                                                     ! if recalculations of former randomness (with given seed) is necessary
                                                                                                    ! comment the first random_seed call out, set randSize to 1, and use ifort
 character(len=64) :: error_msg

 mainProcess: if (worldrank == 0) then 
   write(6,'(/,a)')   ' <<<+-  math init  -+>>>'
   write(6,'(a15,a)') ' Current time: ',IO_timeStamp()
#include "compilation_info.f90"
 endif mainProcess

 call random_seed(size=randSize)
 if (allocated(randInit)) deallocate(randInit)
 allocate(randInit(randSize))
 if (fixedSeed > 0_pInt) then
   randInit(1:randSize) = int(fixedSeed)                                                            ! fixedSeed is of type pInt, randInit not
   call random_seed(put=randInit)
 else
   call random_seed()
   call random_seed(get = randInit)
   randInit(2:randSize) = randInit(1)
   call random_seed(put = randInit)
 endif

 do i = 1_pInt, 4_pInt
   call random_number(randTest(i))
 enddo

 mainProcess2: if (worldrank == 0) then 
   write(6,*) 'size  of random seed:    ', randSize
   do i =1, randSize
     write(6,*) 'value of random seed:    ', i, randInit(i)
   enddo
   write(6,'(a,4(/,26x,f17.14),/)') ' start of random sequence: ', randTest
 endif mainProcess2 

 call random_seed(put = randInit)

 call halton_seed_set(int(randInit(1), pInt))
 call halton_ndim_set(3_pInt)

 ! --- check rotation dictionary ---

 q = math_qRand()          ! random quaternion
 
 ! +++ q -> a -> q  +++
 axisangle = math_qToAxisAngle(q)
 q2 = math_axisAngleToQ(axisangle(1:3),axisangle(4))
 if ( any(abs( q-q2) > tol_math_check) .and. &
      any(abs(-q-q2) > tol_math_check) ) then
   write (error_msg, '(a,e14.6)' ) 'maximum deviation ',min(maxval(abs( q-q2)),maxval(abs(-q-q2)))
   call IO_error(401_pInt,ext_msg=error_msg)
 endif

 ! +++ q -> R -> q  +++
 R = math_qToR(q)
 q2 = math_RtoQ(R)
 if ( any(abs( q-q2) > tol_math_check) .and. &
      any(abs(-q-q2) > tol_math_check) ) then
   write (error_msg, '(a,e14.6)' ) 'maximum deviation ',min(maxval(abs( q-q2)),maxval(abs(-q-q2)))
   call IO_error(402_pInt,ext_msg=error_msg)
 endif

 ! +++ q -> euler -> q  +++
 Eulers = math_qToEuler(q)
 q2 = math_EulerToQ(Eulers)
 if ( any(abs( q-q2) > tol_math_check) .and. &
      any(abs(-q-q2) > tol_math_check) ) then
   write (error_msg, '(a,e14.6)' ) 'maximum deviation ',min(maxval(abs( q-q2)),maxval(abs(-q-q2)))
   call IO_error(403_pInt,ext_msg=error_msg)
 endif

 ! +++ R -> euler -> R  +++
 Eulers = math_RtoEuler(R)
 R2 = math_EulerToR(Eulers)
 if ( any(abs( R-R2) > tol_math_check) ) then
   write (error_msg, '(a,e14.6)' ) 'maximum deviation ',maxval(abs( R-R2))
   call IO_error(404_pInt,ext_msg=error_msg)
 endif

 ! +++ check rotation sense of q and R +++
 q = math_qRand()          ! random quaternion
 call halton(3_pInt,v)     ! random vector
 R = math_qToR(q)
 if (any(abs(math_mul33x3(R,v) - math_qRot(q,v)) > tol_math_check)) then
   write(6,'(a,4(f8.3,1x))') 'q',q
   call IO_error(409_pInt)
 endif

end subroutine math_init
 

!--------------------------------------------------------------------------------------------------
!> @brief Quicksort algorithm for two-dimensional integer arrays
! Sorting is done with respect to array(1,:)
! and keeps array(2:N,:) linked to it.
!--------------------------------------------------------------------------------------------------
recursive subroutine math_qsort(a, istart, iend)

 implicit none
 integer(pInt), dimension(:,:), intent(inout) :: a
 integer(pInt), intent(in) :: istart,iend
 integer(pInt) :: ipivot

 if (istart < iend) then
   ipivot = math_partition(a,istart, iend)
   call math_qsort(a, istart, ipivot-1_pInt)
   call math_qsort(a, ipivot+1_pInt, iend)
 endif

end subroutine math_qsort


!--------------------------------------------------------------------------------------------------
!> @brief Partitioning required for quicksort
!--------------------------------------------------------------------------------------------------
integer(pInt) function math_partition(a, istart, iend)

 implicit none
 integer(pInt), dimension(:,:), intent(inout) :: a
 integer(pInt), intent(in) :: istart,iend
 integer(pInt) :: d,i,j,k,x,tmp

 d = int(size(a,1_pInt), pInt) ! number of linked data
! set the starting and ending points, and the pivot point

 i = istart

 j = iend
 x = a(1,istart)
 do
! find the first element on the right side less than or equal to the pivot point
   do j = j, istart, -1_pInt
     if (a(1,j) <= x) exit
   enddo
! find the first element on the left side greater than the pivot point
   do i = i, iend
     if (a(1,i) > x) exit
   enddo
   if (i < j) then ! if the indexes do not cross, exchange values
     do k = 1_pInt,d
      tmp = a(k,i)
      a(k,i) = a(k,j)
      a(k,j) = tmp
     enddo
   else           ! if they do cross, exchange left value with pivot and return with the partition index
     do k = 1_pInt,d
      tmp = a(k,istart)
      a(k,istart) = a(k,j)
      a(k,j) = tmp
     enddo
     math_partition = j
     return
   endif
 enddo

end function math_partition


!--------------------------------------------------------------------------------------------------
!> @brief range of integers starting at one
!--------------------------------------------------------------------------------------------------
pure function math_range(N)

 implicit none
 integer(pInt), intent(in) :: N                                                                     !< length of range
 integer(pInt) :: i
 integer(pInt), dimension(N) :: math_range

 math_range = [(i,i=1_pInt,N)]

end function math_range


!--------------------------------------------------------------------------------------------------
!> @brief second rank identity tensor of specified dimension
!--------------------------------------------------------------------------------------------------
pure function math_identity2nd(dimen)

 implicit none
 integer(pInt), intent(in) :: dimen                                                                 !< tensor dimension
 integer(pInt) :: i
 real(pReal), dimension(dimen,dimen) :: math_identity2nd

 math_identity2nd = 0.0_pReal
 forall (i=1_pInt:dimen) math_identity2nd(i,i) = 1.0_pReal

end function math_identity2nd

!--------------------------------------------------------------------------------------------------
!> @brief symmetric fourth rank identity tensor of specified dimension
!  from http://en.wikipedia.org/wiki/Tensor_derivative_(continuum_mechanics)#Derivative_of_a_second-order_tensor_with_respect_to_itself
!--------------------------------------------------------------------------------------------------
pure function math_identity4th(dimen)

 implicit none
 integer(pInt), intent(in) :: dimen                                                                 !< tensor dimension
 integer(pInt) :: i,j,k,l
 real(pReal), dimension(dimen,dimen,dimen,dimen) ::  math_identity4th

 forall (i=1_pInt:dimen,j=1_pInt:dimen,k=1_pInt:dimen,l=1_pInt:dimen) math_identity4th(i,j,k,l) = &
        0.5_pReal*(math_I3(i,k)*math_I3(j,l)+math_I3(i,l)*math_I3(j,k))

end function math_identity4th


!--------------------------------------------------------------------------------------------------
!> @brief permutation tensor e_ijk used for computing cross product of two tensors
! e_ijk =  1 if even permutation of ijk
! e_ijk = -1 if odd permutation of ijk
! e_ijk =  0 otherwise
!--------------------------------------------------------------------------------------------------
real(pReal) pure function math_civita(i,j,k)

 implicit none
 integer(pInt), intent(in) :: i,j,k

 math_civita = 0.0_pReal
 if (((i == 1_pInt).and.(j == 2_pInt).and.(k == 3_pInt)) .or. &
     ((i == 2_pInt).and.(j == 3_pInt).and.(k == 1_pInt)) .or. &
     ((i == 3_pInt).and.(j == 1_pInt).and.(k == 2_pInt))) math_civita = 1.0_pReal
 if (((i == 1_pInt).and.(j == 3_pInt).and.(k == 2_pInt)) .or. &
     ((i == 2_pInt).and.(j == 1_pInt).and.(k == 3_pInt)) .or. &
     ((i == 3_pInt).and.(j == 2_pInt).and.(k == 1_pInt))) math_civita = -1.0_pReal

end function math_civita


!--------------------------------------------------------------------------------------------------
!> @brief kronecker delta function d_ij
! d_ij = 1 if i = j
! d_ij = 0 otherwise
! inspired by http://fortraninacworld.blogspot.de/2012/12/ternary-operator.html
!--------------------------------------------------------------------------------------------------
real(pReal) pure function math_delta(i,j)

 implicit none
 integer(pInt), intent (in) :: i,j

 math_delta = merge(0.0_pReal, 1.0_pReal, i /= j)

end function math_delta


!--------------------------------------------------------------------------------------------------
!> @brief cross product a x b
!--------------------------------------------------------------------------------------------------
pure function math_crossproduct(A,B)

 implicit none
 real(pReal), dimension(3), intent(in) ::  A,B
 real(pReal), dimension(3) ::  math_crossproduct

 math_crossproduct = [ A(2)*B(3) -A(3)*B(2), &
                       A(3)*B(1) -A(1)*B(3), &
                       A(1)*B(2) -A(2)*B(1) ]

end function math_crossproduct


!--------------------------------------------------------------------------------------------------
!> @brief tensor product a \otimes b
!--------------------------------------------------------------------------------------------------
pure function math_tensorproduct33(A,B)

 implicit none
 real(pReal), dimension(3,3) ::  math_tensorproduct33
 real(pReal), dimension(3), intent(in) ::  A,B
 integer(pInt) :: i,j

 forall (i=1_pInt:3_pInt,j=1_pInt:3_pInt) math_tensorproduct33(i,j) = A(i)*B(j)

end function math_tensorproduct33


!--------------------------------------------------------------------------------------------------
!> @brief matrix multiplication 3x3 = 1
!--------------------------------------------------------------------------------------------------
real(pReal) pure function math_mul3x3(A,B)

 implicit none
 real(pReal), dimension(3), intent(in) ::  A,B

 math_mul3x3 = sum(A*B)

end function math_mul3x3


!--------------------------------------------------------------------------------------------------
!> @brief matrix multiplication 6x6 = 1
!--------------------------------------------------------------------------------------------------
real(pReal) pure function math_mul6x6(A,B)

 implicit none
 real(pReal), dimension(6), intent(in) ::  A,B

 math_mul6x6 = sum(A*B)

end function math_mul6x6


!--------------------------------------------------------------------------------------------------
!> @brief matrix multiplication 33xx33 = 1 (double contraction --> ij * ij)
!--------------------------------------------------------------------------------------------------
real(pReal) pure function math_mul33xx33(A,B)

 implicit none
 real(pReal), dimension(3,3), intent(in) ::  A,B
 integer(pInt) :: i,j
 real(pReal), dimension(3,3) ::              C

 forall (i=1_pInt:3_pInt,j=1_pInt:3_pInt) C(i,j) = A(i,j) * B(i,j)
 math_mul33xx33 = sum(C)

end function math_mul33xx33


!--------------------------------------------------------------------------------------------------
!> @brief matrix multiplication 3333x33 = 33 (double contraction --> ijkl *kl = ij)
!--------------------------------------------------------------------------------------------------
pure function math_mul3333xx33(A,B)

 implicit none
 real(pReal), dimension(3,3) :: math_mul3333xx33
 real(pReal), dimension(3,3,3,3), intent(in) ::  A
 real(pReal), dimension(3,3), intent(in) ::  B
 integer(pInt) :: i,j 

 forall(i = 1_pInt:3_pInt,j = 1_pInt:3_pInt) &
   math_mul3333xx33(i,j) = sum(A(i,j,1:3,1:3)*B(1:3,1:3))
   
end function math_mul3333xx33


!--------------------------------------------------------------------------------------------------
!> @brief matrix multiplication 3333x3333 = 3333 (ijkl *klmn = ijmn)
!--------------------------------------------------------------------------------------------------
pure function math_mul3333xx3333(A,B)

 implicit none
 integer(pInt) :: i,j,k,l
 real(pReal), dimension(3,3,3,3), intent(in) ::  A
 real(pReal), dimension(3,3,3,3), intent(in) ::  B
 real(pReal), dimension(3,3,3,3) :: math_mul3333xx3333

 forall(i = 1_pInt:3_pInt,j = 1_pInt:3_pInt, k = 1_pInt:3_pInt, l= 1_pInt:3_pInt) &
   math_mul3333xx3333(i,j,k,l) = sum(A(i,j,1:3,1:3)*B(1:3,1:3,k,l))

end function math_mul3333xx3333


!--------------------------------------------------------------------------------------------------
!> @brief matrix multiplication 33x33 = 33
!--------------------------------------------------------------------------------------------------
pure function math_mul33x33(A,B)

 implicit none
 real(pReal), dimension(3,3) ::  math_mul33x33
 real(pReal), dimension(3,3), intent(in) ::  A,B
 integer(pInt) :: i,j

 forall (i=1_pInt:3_pInt,j=1_pInt:3_pInt) &
   math_mul33x33(i,j) = A(i,1)*B(1,j) + A(i,2)*B(2,j) + A(i,3)*B(3,j)

end function math_mul33x33


!--------------------------------------------------------------------------------------------------
!> @brief matrix multiplication 66x66 = 66
!--------------------------------------------------------------------------------------------------
pure function math_mul66x66(A,B)

 implicit none
 real(pReal), dimension(6,6) ::  math_mul66x66
 real(pReal), dimension(6,6), intent(in) ::  A,B
 integer(pInt) :: i,j

 forall (i=1_pInt:6_pInt,j=1_pInt:6_pInt) math_mul66x66(i,j) = &
   A(i,1)*B(1,j) + A(i,2)*B(2,j) + A(i,3)*B(3,j) + &
   A(i,4)*B(4,j) + A(i,5)*B(5,j) + A(i,6)*B(6,j)

end function math_mul66x66


!--------------------------------------------------------------------------------------------------
!> @brief matrix multiplication 99x99 = 99
!--------------------------------------------------------------------------------------------------
pure function math_mul99x99(A,B)

 implicit none
 real(pReal), dimension(9,9) ::  math_mul99x99
 real(pReal), dimension(9,9), intent(in) ::  A,B
 integer(pInt)  i,j

 forall (i=1_pInt:9_pInt,j=1_pInt:9_pInt) math_mul99x99(i,j) = &
   A(i,1)*B(1,j) + A(i,2)*B(2,j) + A(i,3)*B(3,j) + &
   A(i,4)*B(4,j) + A(i,5)*B(5,j) + A(i,6)*B(6,j) + &
   A(i,7)*B(7,j) + A(i,8)*B(8,j) + A(i,9)*B(9,j)

end function math_mul99x99


!--------------------------------------------------------------------------------------------------
!> @brief matrix multiplication 33x3 = 3
!--------------------------------------------------------------------------------------------------
pure function math_mul33x3(A,B)

 implicit none
 real(pReal), dimension(3) ::  math_mul33x3
 real(pReal), dimension(3,3), intent(in) ::  A
 real(pReal), dimension(3),   intent(in) ::  B
 integer(pInt) :: i 

 forall (i=1_pInt:3_pInt) math_mul33x3(i) = sum(A(i,1:3)*B)

end function math_mul33x3


!--------------------------------------------------------------------------------------------------
!> @brief matrix multiplication complex(33) x real(3) = complex(3)
!--------------------------------------------------------------------------------------------------
pure function math_mul33x3_complex(A,B)

 implicit none
 complex(pReal), dimension(3) ::  math_mul33x3_complex
 complex(pReal), dimension(3,3), intent(in) ::  A
 real(pReal),    dimension(3),   intent(in) ::  B
 integer(pInt) :: i 

 forall (i=1_pInt:3_pInt) math_mul33x3_complex(i) = sum(A(i,1:3)*cmplx(B,0.0_pReal,pReal))

end function math_mul33x3_complex


!--------------------------------------------------------------------------------------------------
!> @brief matrix multiplication 66x6 = 6
!--------------------------------------------------------------------------------------------------
pure function math_mul66x6(A,B)

 implicit none
 real(pReal), dimension(6) ::  math_mul66x6
 real(pReal), dimension(6,6), intent(in) ::  A
 real(pReal), dimension(6),   intent(in) ::  B
 integer(pInt) :: i

 forall (i=1_pInt:6_pInt) math_mul66x6(i) = &
   A(i,1)*B(1) + A(i,2)*B(2) + A(i,3)*B(3) + &
   A(i,4)*B(4) + A(i,5)*B(5) + A(i,6)*B(6)

end function math_mul66x6


!--------------------------------------------------------------------------------------------------
!> @brief 3x3 matrix exponential up to series approximation order n (default 5)
!--------------------------------------------------------------------------------------------------
pure function math_exp33(A,n)

 implicit none
 integer(pInt) :: i,order
 integer(pInt), intent(in), optional :: n
 real(pReal), dimension(3,3), intent(in) ::  A
 real(pReal), dimension(3,3) ::  B,math_exp33
 real(pReal) :: invfac

 order = merge(n,5_pInt,present(n))

 B = math_I3                                                                                        ! init
 invfac = 1.0_pReal                                                                                 ! 0!
 math_exp33 = B                                                                                     ! A^0 = eye2

 do i = 1_pInt,n
   invfac = invfac/real(i)                                                                          ! invfac = 1/i!
   B = math_mul33x33(B,A)
   math_exp33 = math_exp33 + invfac*B                                                               ! exp = SUM (A^i)/i!
 enddo

end function math_exp33


!--------------------------------------------------------------------------------------------------
!> @brief transposition of a 33 matrix
!--------------------------------------------------------------------------------------------------
pure function math_transpose33(A)

 implicit none 
 real(pReal),dimension(3,3) :: math_transpose33
 real(pReal),dimension(3,3),intent(in)  :: A
 integer(pInt) :: i,j

 forall(i=1_pInt:3_pInt, j=1_pInt:3_pInt) math_transpose33(i,j) = A(j,i)

end function math_transpose33


!--------------------------------------------------------------------------------------------------
!> @brief Cramer inversion of 33 matrix (function)
!   direct Cramer inversion of matrix A.
!   returns all zeroes if not possible, i.e. if det close to zero
!--------------------------------------------------------------------------------------------------
pure function math_inv33(A)

 implicit none
 real(pReal),dimension(3,3),intent(in)  :: A
 real(pReal) :: DetA
 real(pReal),dimension(3,3) :: math_inv33

 math_inv33(1,1) =  A(2,2) * A(3,3) - A(2,3) * A(3,2)
 math_inv33(2,1) = -A(2,1) * A(3,3) + A(2,3) * A(3,1)
 math_inv33(3,1) =  A(2,1) * A(3,2) - A(2,2) * A(3,1)

 DetA = A(1,1) * math_inv33(1,1) + A(1,2) * math_inv33(2,1) + A(1,3) * math_inv33(3,1)

 if (abs(DetA) > tiny(DetA)) then                                             ! use a real threshold here
   math_inv33(1,2) = -A(1,2) * A(3,3) + A(1,3) * A(3,2)
   math_inv33(2,2) =  A(1,1) * A(3,3) - A(1,3) * A(3,1)
   math_inv33(3,2) = -A(1,1) * A(3,2) + A(1,2) * A(3,1)

   math_inv33(1,3) =  A(1,2) * A(2,3) - A(1,3) * A(2,2)
   math_inv33(2,3) = -A(1,1) * A(2,3) + A(1,3) * A(2,1)
   math_inv33(3,3) =  A(1,1) * A(2,2) - A(1,2) * A(2,1)
   
   math_inv33 = math_inv33/DetA
 else
   math_inv33 = 0.0_pReal
 endif

end function math_inv33


!--------------------------------------------------------------------------------------------------
!> @brief Cramer inversion of 33 matrix (subroutine)
!   direct Cramer inversion of matrix A.
!   also returns determinant
!   returns error if not possible, i.e. if det close to zero
!--------------------------------------------------------------------------------------------------
pure subroutine math_invert33(A, InvA, DetA, error)

 implicit none
 logical, intent(out) :: error
 real(pReal),dimension(3,3),intent(in)  :: A
 real(pReal),dimension(3,3),intent(out) :: InvA
 real(pReal), intent(out) :: DetA

 InvA(1,1) =  A(2,2) * A(3,3) - A(2,3) * A(3,2)
 InvA(2,1) = -A(2,1) * A(3,3) + A(2,3) * A(3,1)
 InvA(3,1) =  A(2,1) * A(3,2) - A(2,2) * A(3,1)

 DetA = A(1,1) * InvA(1,1) + A(1,2) * InvA(2,1) + A(1,3) * InvA(3,1)

 if (abs(DetA) <= tiny(DetA)) then
   error = .true.
 else
   InvA(1,2) = -A(1,2) * A(3,3) + A(1,3) * A(3,2)
   InvA(2,2) =  A(1,1) * A(3,3) - A(1,3) * A(3,1)
   InvA(3,2) = -A(1,1) * A(3,2) + A(1,2) * A(3,1)

   InvA(1,3) =  A(1,2) * A(2,3) - A(1,3) * A(2,2)
   InvA(2,3) = -A(1,1) * A(2,3) + A(1,3) * A(2,1)
   InvA(3,3) =  A(1,1) * A(2,2) - A(1,2) * A(2,1)

   InvA = InvA/DetA
   error = .false.
 endif

end subroutine math_invert33


!--------------------------------------------------------------------------------------------------
!> @brief Inversion of symmetriced 3x3x3x3 tensor.
!--------------------------------------------------------------------------------------------------
function math_invSym3333(A)
 use IO, only: &
   IO_error

 implicit none
 real(pReal),dimension(3,3,3,3)            :: math_invSym3333

 real(pReal),dimension(3,3,3,3),intent(in) :: A

 integer(pInt) :: ierr
 integer(pInt), dimension(6)   :: ipiv6
 real(pReal),   dimension(6,6) :: temp66_Real
 real(pReal),   dimension(6)   :: work6

 temp66_real = math_Mandel3333to66(A)
#if(FLOAT==8)
 call dgetrf(6,6,temp66_real,6,ipiv6,ierr)
 call dgetri(6,temp66_real,6,ipiv6,work6,6,ierr)
#elif(FLOAT==4)
 call sgetrf(6,6,temp66_real,6,ipiv6,ierr)
 call sgetri(6,temp66_real,6,ipiv6,work6,6,ierr)
#endif
 if (ierr == 0_pInt) then
   math_invSym3333 = math_Mandel66to3333(temp66_real)
 else
   call IO_error(400_pInt, ext_msg = 'math_invSym3333')
 endif

end function math_invSym3333


!--------------------------------------------------------------------------------------------------
!> @brief invert matrix of arbitrary dimension
!--------------------------------------------------------------------------------------------------
subroutine math_invert(myDim,A, InvA, error)

 implicit none
 integer(pInt), intent(in)  :: myDim
 real(pReal), dimension(myDim,myDim), intent(in)  :: A


 integer(pInt) :: ierr
 integer(pInt), dimension(myDim)       :: ipiv
 real(pReal),   dimension(myDim)       :: work
 
 real(pReal), dimension(myDim,myDim), intent(out) :: invA
 logical, intent(out) :: error
 
 invA = A 
#if(FLOAT==8)
 call dgetrf(myDim,myDim,invA,myDim,ipiv,ierr)
 call dgetri(myDim,InvA,myDim,ipiv,work,myDim,ierr)
#elif(FLOAT==4)
 call sgetrf(myDim,myDim,invA,myDim,ipiv,ierr)
 call sgetri(myDim,InvA,myDim,ipiv,work,myDim,ierr)
#endif
 error = merge(.true.,.false., ierr /= 0_pInt)                                                      ! http://fortraninacworld.blogspot.de/2012/12/ternary-operator.html
 
end subroutine math_invert


!--------------------------------------------------------------------------------------------------
!> @brief symmetrize a 33 matrix
!--------------------------------------------------------------------------------------------------
pure function math_symmetric33(m)

 implicit none
 real(pReal), dimension(3,3) :: math_symmetric33
 real(pReal), dimension(3,3), intent(in) :: m
 
 math_symmetric33 = 0.5_pReal * (m + transpose(m))

end function math_symmetric33


!--------------------------------------------------------------------------------------------------
!> @brief symmetrize a 66 matrix
!--------------------------------------------------------------------------------------------------
pure function math_symmetric66(m)

 implicit none
 real(pReal), dimension(6,6) :: math_symmetric66
 real(pReal), dimension(6,6), intent(in) :: m

 math_symmetric66 = 0.5_pReal * (m + transpose(m))

end function math_symmetric66


!--------------------------------------------------------------------------------------------------
!> @brief skew part of a 33 matrix
!--------------------------------------------------------------------------------------------------
pure function math_skew33(m)

 implicit none
 real(pReal), dimension(3,3) :: math_skew33
 real(pReal), dimension(3,3), intent(in) :: m

 math_skew33 = m - math_symmetric33(m)

end function math_skew33

!--------------------------------------------------------------------------------------------------
!> @brief hydrostatic part of a 33 matrix
!--------------------------------------------------------------------------------------------------
pure function math_spherical33(m)

 implicit none
 real(pReal), dimension(3,3) :: math_spherical33
 real(pReal), dimension(3,3), intent(in) :: m

 math_spherical33 = math_I3 * math_trace33(m)/3.0_pReal

end function math_spherical33


!--------------------------------------------------------------------------------------------------
!> @brief deviatoric part of a 33 matrix
!--------------------------------------------------------------------------------------------------
pure function math_deviatoric33(m)

 implicit none
 real(pReal), dimension(3,3) :: math_deviatoric33
 real(pReal), dimension(3,3), intent(in) :: m

 math_deviatoric33 = m - math_spherical33(m)

end function math_deviatoric33


!--------------------------------------------------------------------------------------------------
!> @brief equivalent scalar quantity of a full symmetric strain tensor
!--------------------------------------------------------------------------------------------------
pure function math_equivStrain33(m)

 implicit none
 real(pReal), dimension(3,3), intent(in) :: m
 real(pReal), dimension(3) :: e,s
 real(pReal) :: math_equivStrain33
 real(pReal), parameter :: TWOTHIRD = 2.0_pReal/3.0_pReal

 e = [2.0_pReal*m(1,1)-m(2,2)-m(3,3), &
      2.0_pReal*m(2,2)-m(3,3)-m(1,1), &
      2.0_pReal*m(3,3)-m(1,1)-m(2,2)]/3.0_pReal
 s = [m(1,2),m(2,3),m(1,3)]*2.0_pReal

 math_equivStrain33 = TWOTHIRD*(1.50_pReal*(sum(e**2.0_pReal)) + &
                                0.75_pReal*(sum(s**2.0_pReal)))**(0.5_pReal)

end function math_equivStrain33


!--------------------------------------------------------------------------------------------------
!> @brief von Mises equivalent of a full symmetric stress tensor
!--------------------------------------------------------------------------------------------------
pure function math_equivStress33(m)

 implicit none
 real(pReal), dimension(3,3), intent(in) :: m
 real(pReal) :: math_equivStress33

 math_equivStress33 =( ( (m(1,1)-m(2,2))**2.0_pReal + &
                         (m(2,2)-m(3,3))**2.0_pReal + &
                         (m(3,3)-m(1,1))**2.0_pReal + &
                         6.0_pReal*( m(1,2)**2.0_pReal + &
                                     m(2,3)**2.0_pReal + &
                                     m(1,3)**2.0_pReal &
                                   ) &
                       )**0.5_pReal &
                     )/sqrt(2.0_pReal)

end function math_equivStress33


!--------------------------------------------------------------------------------------------------
!> @brief trace of a 33 matrix
!--------------------------------------------------------------------------------------------------
real(pReal) pure function math_trace33(m)

 implicit none
 real(pReal), dimension(3,3), intent(in) :: m

 math_trace33 = m(1,1) + m(2,2) + m(3,3)

end function math_trace33


!--------------------------------------------------------------------------------------------------
!> @brief determinant of a 33 matrix
!--------------------------------------------------------------------------------------------------
real(pReal) pure function math_det33(m)

 implicit none
 real(pReal), dimension(3,3), intent(in) :: m
 
 math_det33 = m(1,1)* (m(2,2)*m(3,3)-m(2,3)*m(3,2)) &
            - m(1,2)* (m(2,1)*m(3,3)-m(2,3)*m(3,1)) &
            + m(1,3)* (m(2,1)*m(3,2)-m(2,2)*m(3,1))

end function math_det33


!--------------------------------------------------------------------------------------------------
!> @brief determinant of a symmetric 33 matrix
!--------------------------------------------------------------------------------------------------
real(pReal) pure function math_detSym33(m)

 implicit none
 real(pReal), dimension(3,3), intent(in) :: m
 
  math_detSym33 = -(m(1,1)*m(2,3)**2_pInt + m(2,2)*m(1,3)**2_pInt + m(3,3)*m(1,2)**2_pInt) &
                  + m(1,1)*m(2,2)*m(3,3)  - 2.0_pReal * m(1,2)*m(1,3)*m(2,3)

end function  math_detSym33


!--------------------------------------------------------------------------------------------------
!> @brief convert 33 matrix into vector 9
!--------------------------------------------------------------------------------------------------
pure function math_Plain33to9(m33)

 implicit none
 real(pReal), dimension(9) :: math_Plain33to9
 real(pReal), dimension(3,3), intent(in) :: m33
 integer(pInt) :: i

 forall (i=1_pInt:9_pInt) math_Plain33to9(i) = m33(mapPlain(1,i),mapPlain(2,i))

end function math_Plain33to9


!--------------------------------------------------------------------------------------------------
!> @brief convert Plain 9 back to 33 matrix
!--------------------------------------------------------------------------------------------------
pure function math_Plain9to33(v9)

 implicit none
 real(pReal), dimension(3,3) :: math_Plain9to33
 real(pReal), dimension(9), intent(in) :: v9
 integer(pInt) :: i

 forall (i=1_pInt:9_pInt) math_Plain9to33(mapPlain(1,i),mapPlain(2,i)) = v9(i)

end function math_Plain9to33


!--------------------------------------------------------------------------------------------------
!> @brief convert symmetric 33 matrix into Mandel vector 6
!--------------------------------------------------------------------------------------------------
pure function math_Mandel33to6(m33)

 implicit none
 real(pReal), dimension(6) :: math_Mandel33to6
 real(pReal), dimension(3,3), intent(in) :: m33
 
 integer(pInt) :: i

 forall (i=1_pInt:6_pInt) math_Mandel33to6(i) = nrmMandel(i)*m33(mapMandel(1,i),mapMandel(2,i))

end function math_Mandel33to6


!--------------------------------------------------------------------------------------------------
!> @brief convert Mandel 6 back to symmetric 33 matrix
!--------------------------------------------------------------------------------------------------
pure function math_Mandel6to33(v6)

 implicit none
 real(pReal), dimension(6), intent(in) :: v6
 real(pReal), dimension(3,3) :: math_Mandel6to33
 integer(pInt) :: i

 forall (i=1_pInt:6_pInt)
  math_Mandel6to33(mapMandel(1,i),mapMandel(2,i)) = invnrmMandel(i)*v6(i)
  math_Mandel6to33(mapMandel(2,i),mapMandel(1,i)) = invnrmMandel(i)*v6(i)
 end forall

end function math_Mandel6to33


!--------------------------------------------------------------------------------------------------
!> @brief convert 3333 tensor into plain matrix 99
!--------------------------------------------------------------------------------------------------
pure function math_Plain3333to99(m3333)

 implicit none
 real(pReal), dimension(3,3,3,3), intent(in) :: m3333
 real(pReal), dimension(9,9) :: math_Plain3333to99
 integer(pInt) :: i,j

 forall (i=1_pInt:9_pInt,j=1_pInt:9_pInt) math_Plain3333to99(i,j) = &
   m3333(mapPlain(1,i),mapPlain(2,i),mapPlain(1,j),mapPlain(2,j))

end function math_Plain3333to99

!--------------------------------------------------------------------------------------------------
!> @brief plain matrix 99 into 3333 tensor
!--------------------------------------------------------------------------------------------------
pure function math_Plain99to3333(m99)

 implicit none
 real(pReal), dimension(9,9), intent(in) :: m99
 real(pReal), dimension(3,3,3,3) :: math_Plain99to3333
 integer(pInt) :: i,j

 forall (i=1_pInt:9_pInt,j=1_pInt:9_pInt) math_Plain99to3333(mapPlain(1,i),mapPlain(2,i),&
     mapPlain(1,j),mapPlain(2,j)) = m99(i,j)

end function math_Plain99to3333


!--------------------------------------------------------------------------------------------------
!> @brief convert Mandel matrix 66 into Plain matrix 66
!--------------------------------------------------------------------------------------------------
pure function math_Mandel66toPlain66(m66)

 implicit none
 real(pReal), dimension(6,6), intent(in) :: m66
 real(pReal), dimension(6,6) :: math_Mandel66toPlain66
 integer(pInt) :: i,j

 forall (i=1_pInt:6_pInt,j=1_pInt:6_pInt) &
   math_Mandel66toPlain66(i,j) = invnrmMandel(i) * invnrmMandel(j) * m66(i,j)

end function math_Mandel66toPlain66


!--------------------------------------------------------------------------------------------------
!> @brief convert Plain matrix 66 into Mandel matrix 66
!--------------------------------------------------------------------------------------------------
pure function math_Plain66toMandel66(m66)

 implicit none
 real(pReal), dimension(6,6), intent(in) :: m66
 real(pReal), dimension(6,6) :: math_Plain66toMandel66
 integer(pInt)  :: i,j

 forall (i=1_pInt:6_pInt,j=1_pInt:6_pInt) &
   math_Plain66toMandel66(i,j) = nrmMandel(i) * nrmMandel(j) * m66(i,j)

end function math_Plain66toMandel66


!--------------------------------------------------------------------------------------------------
!> @brief convert symmetric 3333 tensor into Mandel matrix 66
!--------------------------------------------------------------------------------------------------
pure function math_Mandel3333to66(m3333)

 implicit none

 real(pReal), dimension(3,3,3,3), intent(in) :: m3333
 real(pReal), dimension(6,6) :: math_Mandel3333to66
 integer(pInt) :: i,j

 forall (i=1_pInt:6_pInt,j=1_pInt:6_pInt) math_Mandel3333to66(i,j) = &
   nrmMandel(i)*nrmMandel(j)*m3333(mapMandel(1,i),mapMandel(2,i),mapMandel(1,j),mapMandel(2,j))

end function math_Mandel3333to66


!--------------------------------------------------------------------------------------------------
!> @brief convert Mandel matrix 66 back to symmetric 3333 tensor
!--------------------------------------------------------------------------------------------------
pure function math_Mandel66to3333(m66)

 implicit none
 real(pReal), dimension(3,3,3,3) :: math_Mandel66to3333
 real(pReal), dimension(6,6), intent(in) :: m66
 integer(pInt) :: i,j

 forall (i=1_pInt:6_pInt,j=1_pInt:6_pInt)
   math_Mandel66to3333(mapMandel(1,i),mapMandel(2,i),mapMandel(1,j),mapMandel(2,j)) = &
                              invnrmMandel(i)*invnrmMandel(j)*m66(i,j)
   math_Mandel66to3333(mapMandel(2,i),mapMandel(1,i),mapMandel(1,j),mapMandel(2,j)) = &
                              invnrmMandel(i)*invnrmMandel(j)*m66(i,j)
   math_Mandel66to3333(mapMandel(1,i),mapMandel(2,i),mapMandel(2,j),mapMandel(1,j)) = &
                              invnrmMandel(i)*invnrmMandel(j)*m66(i,j)
   math_Mandel66to3333(mapMandel(2,i),mapMandel(1,i),mapMandel(2,j),mapMandel(1,j)) = &
                              invnrmMandel(i)*invnrmMandel(j)*m66(i,j)
 end forall

end function math_Mandel66to3333


!--------------------------------------------------------------------------------------------------
!> @brief convert Voigt matrix 66 back to symmetric 3333 tensor
!--------------------------------------------------------------------------------------------------
pure function math_Voigt66to3333(m66)

 implicit none
 real(pReal), dimension(3,3,3,3) :: math_Voigt66to3333
 real(pReal), dimension(6,6), intent(in) :: m66
 integer(pInt) :: i,j

 forall (i=1_pInt:6_pInt,j=1_pInt:6_pInt)
   math_Voigt66to3333(mapVoigt(1,i),mapVoigt(2,i),mapVoigt(1,j),mapVoigt(2,j)) =  &
                                                            invnrmVoigt(i)*invnrmVoigt(j)*m66(i,j)
   math_Voigt66to3333(mapVoigt(2,i),mapVoigt(1,i),mapVoigt(1,j),mapVoigt(2,j)) = &
                                                            invnrmVoigt(i)*invnrmVoigt(j)*m66(i,j)
   math_Voigt66to3333(mapVoigt(1,i),mapVoigt(2,i),mapVoigt(2,j),mapVoigt(1,j)) = &
                                                            invnrmVoigt(i)*invnrmVoigt(j)*m66(i,j)
   math_Voigt66to3333(mapVoigt(2,i),mapVoigt(1,i),mapVoigt(2,j),mapVoigt(1,j)) = & 
                                                            invnrmVoigt(i)*invnrmVoigt(j)*m66(i,j)
 end forall

end function math_Voigt66to3333


!--------------------------------------------------------------------------------------------------
!> @brief random quaternion
!--------------------------------------------------------------------------------------------------
function math_qRand()

 implicit none
 real(pReal), dimension(4) :: math_qRand
 real(pReal), dimension(3) :: rnd

 call halton(3_pInt,rnd)
 math_qRand(1) = cos(2.0_pReal*PI*rnd(1))*sqrt(rnd(3))
 math_qRand(2) = sin(2.0_pReal*PI*rnd(2))*sqrt(1.0_pReal-rnd(3))
 math_qRand(3) = cos(2.0_pReal*PI*rnd(2))*sqrt(1.0_pReal-rnd(3))
 math_qRand(4) = sin(2.0_pReal*PI*rnd(1))*sqrt(rnd(3))

end function math_qRand


!--------------------------------------------------------------------------------------------------
!> @brief quaternion multiplication q1xq2 = q12
!--------------------------------------------------------------------------------------------------
pure function math_qMul(A,B)

 implicit none
 real(pReal), dimension(4) ::  math_qMul
 real(pReal), dimension(4), intent(in) ::  A, B

 math_qMul = [ A(1)*B(1) - A(2)*B(2) - A(3)*B(3) - A(4)*B(4), &
               A(1)*B(2) + A(2)*B(1) + A(3)*B(4) - A(4)*B(3), &
               A(1)*B(3) - A(2)*B(4) + A(3)*B(1) + A(4)*B(2), &
               A(1)*B(4) + A(2)*B(3) - A(3)*B(2) + A(4)*B(1) ]

end function math_qMul


!--------------------------------------------------------------------------------------------------
!> @brief quaternion dotproduct
!--------------------------------------------------------------------------------------------------
real(pReal) pure function math_qDot(A,B)

 implicit none
 real(pReal), dimension(4), intent(in) :: A, B

 math_qDot = sum(A*B)

end function math_qDot


!--------------------------------------------------------------------------------------------------
!> @brief quaternion conjugation
!--------------------------------------------------------------------------------------------------
pure function math_qConj(Q)

 implicit none
 real(pReal), dimension(4) ::  math_qConj
 real(pReal), dimension(4), intent(in) ::  Q

 math_qConj = [Q(1), -Q(2:4)]

end function math_qConj


!--------------------------------------------------------------------------------------------------
!> @brief quaternion norm
!--------------------------------------------------------------------------------------------------
real(pReal) pure function math_qNorm(Q)

 implicit none
 real(pReal), dimension(4), intent(in) ::  Q

 math_qNorm = norm2(Q)

end function math_qNorm


!--------------------------------------------------------------------------------------------------
!> @brief quaternion inversion
!--------------------------------------------------------------------------------------------------
pure function math_qInv(Q)

 implicit none
 real(pReal), dimension(4), intent(in) ::  Q
 real(pReal), dimension(4) ::  math_qInv
 real(pReal) :: squareNorm

 math_qInv = 0.0_pReal

 squareNorm = math_qDot(Q,Q)
 if (abs(squareNorm) > tiny(squareNorm)) &
   math_qInv = math_qConj(Q) / squareNorm

end function math_qInv


!--------------------------------------------------------------------------------------------------
!> @brief action of a quaternion on a vector (rotate vector v with Q)
!--------------------------------------------------------------------------------------------------
pure function math_qRot(Q,v)

 implicit none
 real(pReal), dimension(4), intent(in) :: Q
 real(pReal), dimension(3), intent(in) :: v
 real(pReal), dimension(3) :: math_qRot
 real(pReal), dimension(4,4) :: T
 integer(pInt) :: i, j

 do i = 1_pInt,4_pInt
   do j = 1_pInt,i
     T(i,j) = Q(i) * Q(j)
   enddo
 enddo

 math_qRot = [-v(1)*(T(3,3)+T(4,4)) + v(2)*(T(3,2)-T(4,1)) + v(3)*(T(4,2)+T(3,1)), &
               v(1)*(T(3,2)+T(4,1)) - v(2)*(T(2,2)+T(4,4)) + v(3)*(T(4,3)-T(2,1)), &
               v(1)*(T(4,2)-T(3,1)) + v(2)*(T(4,3)+T(2,1)) - v(3)*(T(2,2)+T(3,3))]

 math_qRot = 2.0_pReal * math_qRot + v

end function math_qRot


!--------------------------------------------------------------------------------------------------
!> @brief Euler angles (in radians) from rotation matrix
!> @details rotation matrix is meant to represent a PASSIVE rotation, 
!> composed of INTRINSIC rotations around the axes of the 
!> rotating reference frame 
!> (see http://en.wikipedia.org/wiki/Euler_angles for definitions)
!--------------------------------------------------------------------------------------------------
pure function math_RtoEuler(R)

 implicit none
 real(pReal), dimension (3,3), intent(in) :: R
 real(pReal), dimension(3) :: math_RtoEuler
 real(pReal) :: sqhkl, squvw, sqhk

 sqhkl=sqrt(R(1,3)*R(1,3)+R(2,3)*R(2,3)+R(3,3)*R(3,3))
 squvw=sqrt(R(1,1)*R(1,1)+R(2,1)*R(2,1)+R(3,1)*R(3,1))
 sqhk =sqrt(R(1,3)*R(1,3)+R(2,3)*R(2,3))

! calculate PHI
 math_RtoEuler(2) = acos(math_limit(R(3,3)/sqhkl,-1.0_pReal, 1.0_pReal))

 if((math_RtoEuler(2) < 1.0e-8_pReal) .or. (pi-math_RtoEuler(2) < 1.0e-8_pReal)) then
   math_RtoEuler(3) = 0.0_pReal
   math_RtoEuler(1) = acos(math_limit(R(1,1)/squvw, -1.0_pReal, 1.0_pReal))
   if(R(2,1) > 0.0_pReal) math_RtoEuler(1) = 2.0_pReal*pi-math_RtoEuler(1)
 else
   math_RtoEuler(3) = acos(math_limit(R(2,3)/sqhk, -1.0_pReal, 1.0_pReal))
   if(R(1,3) < 0.0) math_RtoEuler(3) = 2.0_pReal*pi-math_RtoEuler(3)
   math_RtoEuler(1) = acos(math_limit(-R(3,2)/sin(math_RtoEuler(2)), -1.0_pReal, 1.0_pReal))
   if(R(3,1) < 0.0) math_RtoEuler(1) = 2.0_pReal*pi-math_RtoEuler(1)
 end if

end function math_RtoEuler


!--------------------------------------------------------------------------------------------------
!> @brief converts a rotation matrix into a quaternion (w+ix+jy+kz)
!> @details math adopted from http://arxiv.org/pdf/math/0701759v1.pdf
!--------------------------------------------------------------------------------------------------
pure function math_RtoQ(R)

 implicit none
 real(pReal), dimension(3,3), intent(in) :: R
 real(pReal), dimension(4)   :: absQ, math_RtoQ
 real(pReal) :: max_absQ
 integer, dimension(1) :: largest !no pInt, maxloc returns integer default

 math_RtoQ = 0.0_pReal

 absQ  = [+ R(1,1) + R(2,2) + R(3,3), &
          + R(1,1) - R(2,2) - R(3,3), &
          - R(1,1) + R(2,2) - R(3,3), &
          - R(1,1) - R(2,2) + R(3,3)] + 1.0_pReal

 largest = maxloc(absQ)

 largestComponent: select case(largest(1))
   case (1) largestComponent
      !1----------------------------------
      math_RtoQ(2) = R(3,2) - R(2,3)
      math_RtoQ(3) = R(1,3) - R(3,1)
      math_RtoQ(4) = R(2,1) - R(1,2)
                                 
   case (2) largestComponent
      math_RtoQ(1) = R(3,2) - R(2,3)
      !2----------------------------------
      math_RtoQ(3) = R(2,1) + R(1,2)
      math_RtoQ(4) = R(1,3) + R(3,1)
                                 
   case (3) largestComponent
      math_RtoQ(1) = R(1,3) - R(3,1)
      math_RtoQ(2) = R(2,1) + R(1,2)
      !3----------------------------------
      math_RtoQ(4) = R(3,2) + R(2,3)
                                 
   case (4) largestComponent
      math_RtoQ(1) = R(2,1) - R(1,2)
      math_RtoQ(2) = R(1,3) + R(3,1)
      math_RtoQ(3) = R(2,3) + R(3,2)
      !4----------------------------------
 end select  largestComponent

 max_absQ = 0.5_pReal * sqrt(absQ(largest(1)))
 math_RtoQ = math_RtoQ * 0.25_pReal / max_absQ
 math_RtoQ(largest(1)) = max_absQ

end function math_RtoQ


!--------------------------------------------------------------------------------------------------
!> @brief rotation matrix from Euler angles (in radians)
!> @details rotation matrix is meant to represent a PASSIVE rotation, 
!> @details composed of INTRINSIC rotations around the axes of the 
!> @details rotating reference frame 
!> @details (see http://en.wikipedia.org/wiki/Euler_angles for definitions)
!--------------------------------------------------------------------------------------------------
pure function math_EulerToR(Euler)

 implicit none
 real(pReal), dimension(3), intent(in) :: Euler
 real(pReal), dimension(3,3) :: math_EulerToR
 real(pReal) c1, c, c2, s1, s, s2

 C1 = cos(Euler(1))
 C  = cos(Euler(2))
 C2 = cos(Euler(3))
 S1 = sin(Euler(1))
 S  = sin(Euler(2))
 S2 = sin(Euler(3))

 math_EulerToR(1,1)=C1*C2-S1*S2*C
 math_EulerToR(1,2)=-C1*S2-S1*C2*C
 math_EulerToR(1,3)=S1*S
 math_EulerToR(2,1)=S1*C2+C1*S2*C
 math_EulerToR(2,2)=-S1*S2+C1*C2*C
 math_EulerToR(2,3)=-C1*S
 math_EulerToR(3,1)=S2*S
 math_EulerToR(3,2)=C2*S
 math_EulerToR(3,3)=C
 
 math_EulerToR = transpose(math_EulerToR)  ! convert to passive rotation

end function math_EulerToR


!--------------------------------------------------------------------------------------------------
!> @brief quaternion (w+ix+jy+kz) from 3-1-3 Euler angles (in radians)
!> @details quaternion is meant to represent a PASSIVE rotation, 
!> @details composed of INTRINSIC rotations around the axes of the 
!> @details rotating reference frame 
!> @details (see http://en.wikipedia.org/wiki/Euler_angles for definitions)
!--------------------------------------------------------------------------------------------------
pure function math_EulerToQ(eulerangles)

 implicit none
 real(pReal), dimension(3), intent(in) :: eulerangles
 real(pReal), dimension(4) :: math_EulerToQ
 real(pReal), dimension(3) :: halfangles
 real(pReal) :: c, s

 halfangles = 0.5_pReal * eulerangles

 c = cos(halfangles(2))
 s = sin(halfangles(2))

 math_EulerToQ= [cos(halfangles(1)+halfangles(3)) * c, &
                 cos(halfangles(1)-halfangles(3)) * s, &
                 sin(halfangles(1)-halfangles(3)) * s, &
                 sin(halfangles(1)+halfangles(3)) * c ]
 math_EulerToQ = math_qConj(math_EulerToQ)                 ! convert to passive rotation

end function math_EulerToQ


!--------------------------------------------------------------------------------------------------
!> @brief rotation matrix from axis and angle (in radians)
!> @details rotation matrix is meant to represent a ACTIVE rotation
!> @details (see http://en.wikipedia.org/wiki/Euler_angles for definitions)
!> @details formula for active rotation taken from http://mathworld.wolfram.com/RodriguesRotationFormula.html
!--------------------------------------------------------------------------------------------------
pure function math_axisAngleToR(axis,omega)

 implicit none
 real(pReal), dimension(3,3) :: math_axisAngleToR
 real(pReal), dimension(3), intent(in) :: axis
 real(pReal), intent(in) :: omega
 real(pReal), dimension(3) :: axisNrm
 real(pReal) :: norm,s,c,c1

 norm = sqrt(math_mul3x3(axis,axis))
 if (norm > 1.0e-8_pReal) then                             ! non-zero rotation
   axisNrm = axis/norm                                     ! normalize axis to be sure

   s = sin(omega)
   c = cos(omega)
   c1 = 1.0_pReal - c

   math_axisAngleToR(1,1) =  c + c1*axisNrm(1)**2.0_pReal
   math_axisAngleToR(1,2) = -s*axisNrm(3) + c1*axisNrm(1)*axisNrm(2)
   math_axisAngleToR(1,3) =  s*axisNrm(2) + c1*axisNrm(1)*axisNrm(3)
                             
   math_axisAngleToR(2,1) =  s*axisNrm(3) + c1*axisNrm(2)*axisNrm(1)
   math_axisAngleToR(2,2) =  c + c1*axisNrm(2)**2.0_pReal
   math_axisAngleToR(2,3) = -s*axisNrm(1) + c1*axisNrm(2)*axisNrm(3)
                             
   math_axisAngleToR(3,1) = -s*axisNrm(2) + c1*axisNrm(3)*axisNrm(1)
   math_axisAngleToR(3,2) =  s*axisNrm(1) + c1*axisNrm(3)*axisNrm(2)
   math_axisAngleToR(3,3) =  c + c1*axisNrm(3)**2.0_pReal
 else
   math_axisAngleToR = math_I3
 endif
 
end function math_axisAngleToR


!--------------------------------------------------------------------------------------------------
!> @brief rotation matrix from axis and angle (in radians)
!> @details rotation matrix is meant to represent a PASSIVE rotation
!> @details (see http://en.wikipedia.org/wiki/Euler_angles for definitions)
!--------------------------------------------------------------------------------------------------
pure function math_EulerAxisAngleToR(axis,omega)

 implicit none
 real(pReal), dimension(3,3) :: math_EulerAxisAngleToR
 real(pReal), dimension(3), intent(in) :: axis
 real(pReal), intent(in) :: omega

 math_EulerAxisAngleToR = transpose(math_axisAngleToR(axis,omega))  ! convert to passive rotation

end function math_EulerAxisAngleToR


!--------------------------------------------------------------------------------------------------
!> @brief quaternion (w+ix+jy+kz) from Euler axis and angle (in radians)
!> @details quaternion is meant to represent a PASSIVE rotation
!> @details (see http://en.wikipedia.org/wiki/Euler_angles for definitions)
!> @details formula for active rotation taken from 
!> @details http://en.wikipedia.org/wiki/Rotation_representation_%28mathematics%29#Rodrigues_parameters
!--------------------------------------------------------------------------------------------------
pure function math_EulerAxisAngleToQ(axis,omega)

 implicit none
 real(pReal), dimension(4) :: math_EulerAxisAngleToQ
 real(pReal), dimension(3), intent(in) :: axis
 real(pReal), intent(in) :: omega

 math_EulerAxisAngleToQ = math_qConj(math_axisAngleToQ(axis,omega))                                   ! convert to passive rotation

end function math_EulerAxisAngleToQ


!--------------------------------------------------------------------------------------------------
!> @brief quaternion (w+ix+jy+kz) from axis and angle (in radians)
!> @details quaternion is meant to represent an ACTIVE rotation
!> @details (see http://en.wikipedia.org/wiki/Euler_angles for definitions)
!> @details formula for active rotation taken from 
!> @details http://en.wikipedia.org/wiki/Rotation_representation_%28mathematics%29#Rodrigues_parameters
!--------------------------------------------------------------------------------------------------
pure function math_axisAngleToQ(axis,omega)

 implicit none
 real(pReal), dimension(4) :: math_axisAngleToQ
 real(pReal), dimension(3), intent(in) :: axis
 real(pReal), intent(in) :: omega
 real(pReal), dimension(3) :: axisNrm
 real(pReal) :: norm

 norm = sqrt(math_mul3x3(axis,axis))
 rotation: if (norm > 1.0e-8_pReal) then
   axisNrm = axis/norm                                                                                ! normalize axis to be sure
   math_axisAngleToQ = [cos(0.5_pReal*omega), sin(0.5_pReal*omega) * axisNrm(1:3)]
 else rotation
   math_axisAngleToQ = [1.0_pReal,0.0_pReal,0.0_pReal,0.0_pReal]
 endif rotation

end function math_axisAngleToQ


!--------------------------------------------------------------------------------------------------
!> @brief orientation matrix from quaternion (w+ix+jy+kz)
!> @details taken from http://arxiv.org/pdf/math/0701759v1.pdf
!> @details see also http://en.wikipedia.org/wiki/Rotation_formalisms_in_three_dimensions
!--------------------------------------------------------------------------------------------------
pure function math_qToR(q)

 implicit none
 real(pReal), dimension(4), intent(in) :: q
 real(pReal), dimension(3,3) :: math_qToR, T,S
 integer(pInt) :: i, j

 forall (i = 1_pInt:3_pInt, j = 1_pInt:3_pInt) &
   T(i,j) = q(i+1_pInt) * q(j+1_pInt)

 S = reshape( [0.0_pReal,     -q(4),      q(3), &
                    q(4), 0.0_pReal,     -q(2), &
                   -q(3),      q(2), 0.0_pReal],[3,3])                                             ! notation is transposed

 math_qToR = (2.0_pReal * q(1)*q(1) - 1.0_pReal) * math_I3 &
           + 2.0_pReal * T - 2.0_pReal * q(1) * S

end function math_qToR


!--------------------------------------------------------------------------------------------------
!> @brief 3-1-3 Euler angles (in radians) from quaternion (w+ix+jy+kz)
!> @details quaternion is meant to represent a PASSIVE rotation, 
!> @details composed of INTRINSIC rotations around the axes of the 
!> @details rotating reference frame 
!> @details (see http://en.wikipedia.org/wiki/Euler_angles for definitions)
!--------------------------------------------------------------------------------------------------
pure function math_qToEuler(qPassive)

 implicit none
 real(pReal), dimension(4), intent(in) :: qPassive
 real(pReal), dimension(4) :: q
 real(pReal), dimension(3) :: math_qToEuler

 q = math_qConj(qPassive)    ! convert to active rotation, since formulas are defined for active rotations

 math_qToEuler(2) = acos(1.0_pReal-2.0_pReal*(q(2)*q(2)+q(3)*q(3)))

 if (abs(math_qToEuler(2)) < 1.0e-6_pReal) then
   math_qToEuler(1) = sign(2.0_pReal*acos(math_limit(q(1),-1.0_pReal, 1.0_pReal)),q(4))
   math_qToEuler(3) = 0.0_pReal
 else
   math_qToEuler(1) = atan2(q(1)*q(3)+q(2)*q(4), q(1)*q(2)-q(3)*q(4))
   math_qToEuler(3) = atan2(-q(1)*q(3)+q(2)*q(4), q(1)*q(2)+q(3)*q(4))
 endif

 math_qToEuler = merge(math_qToEuler + [2.0_pReal*PI, PI, 2.0_pReal*PI], &                           ! ensure correct range
                       math_qToEuler,                                    math_qToEuler<0.0_pReal)

end function math_qToEuler


!--------------------------------------------------------------------------------------------------
!> @brief axis-angle (x, y, z, ang in radians) from quaternion (w+ix+jy+kz)
!> @details quaternion is meant to represent an ACTIVE rotation
!> @details (see http://en.wikipedia.org/wiki/Euler_angles for definitions)
!> @details formula for active rotation taken from 
!> @details http://en.wikipedia.org/wiki/Rotation_representation_%28mathematics%29#Rodrigues_parameters
!--------------------------------------------------------------------------------------------------
pure function math_qToAxisAngle(Q)

 implicit none
 real(pReal), dimension(4), intent(in) :: Q
 real(pReal) :: halfAngle, sinHalfAngle
 real(pReal), dimension(4) :: math_qToAxisAngle

 halfAngle = acos(max(-1.0_pReal, min(1.0_pReal, Q(1))))            ! limit to [-1,1] --> 0 to 180 deg
 sinHalfAngle = sin(halfAngle)

 if (sinHalfAngle <= 1.0e-4_pReal) then                              ! very small rotation angle?
   math_qToAxisAngle = 0.0_pReal
 else
   math_qToAxisAngle= [ Q(2:4)/sinHalfAngle, halfAngle*2.0_pReal] 
 endif

end function math_qToAxisAngle


!--------------------------------------------------------------------------------------------------
!> @brief Euler axis-angle (x, y, z, ang in radians) from quaternion (w+ix+jy+kz)
!> @details quaternion is meant to represent a PASSIVE rotation
!> @details (see http://en.wikipedia.org/wiki/Euler_angles for definitions)
!--------------------------------------------------------------------------------------------------
pure function math_qToEulerAxisAngle(qPassive)

 implicit none
 real(pReal), dimension(4), intent(in) :: qPassive
 real(pReal), dimension(4) :: q
 real(pReal), dimension(4) :: math_qToEulerAxisAngle

 q = math_qConj(qPassive)                        ! convert to active rotation
 math_qToEulerAxisAngle = math_qToAxisAngle(q)
 
end function math_qToEulerAxisAngle


!--------------------------------------------------------------------------------------------------
!> @brief Rodrigues vector (x, y, z) from unit quaternion (w+ix+jy+kz)
!--------------------------------------------------------------------------------------------------
pure function math_qToRodrig(Q)
 use prec, only: &
   DAMASK_NaN, &
   tol_math_check

 implicit none
 real(pReal), dimension(4), intent(in) :: Q
 real(pReal), dimension(3) :: math_qToRodrig

 math_qToRodrig = merge(Q(2:4)/Q(1),DAMASK_NaN,abs(Q(1)) > tol_math_check)                          ! NaN for 180 deg since Rodrig is unbound

end function math_qToRodrig


!--------------------------------------------------------------------------------------------------
!> @brief misorientation angle between two sets of Euler angles
!--------------------------------------------------------------------------------------------------
real(pReal) pure function math_EulerMisorientation(EulerA,EulerB)

 implicit none
 real(pReal), dimension(3), intent(in) :: EulerA,EulerB
 real(pReal), dimension(3,3) :: r
 real(pReal) :: tr

 r = math_mul33x33(math_EulerToR(EulerB),transpose(math_EulerToR(EulerA)))

 tr = (math_trace33(r)-1.0_pReal)*0.4999999_pReal
 math_EulerMisorientation = abs(0.5_pReal*PI-asin(tr))

end function math_EulerMisorientation


!--------------------------------------------------------------------------------------------------
!> @brief draw a random sample from Euler space
!--------------------------------------------------------------------------------------------------
function math_sampleRandomOri()

 implicit none
 real(pReal), dimension(3) :: math_sampleRandomOri, rnd

 call halton(3_pInt,rnd)
 math_sampleRandomOri  = [rnd(1)*2.0_pReal*PI, &
                          acos(2.0_pReal*rnd(2)-1.0_pReal), &
                          rnd(3)*2.0_pReal*PI]

end function math_sampleRandomOri


!--------------------------------------------------------------------------------------------------
!> @brief draw a random sample from Gauss component with noise (in radians) half-width
!--------------------------------------------------------------------------------------------------
function math_sampleGaussOri(center,noise)
 use prec, only: &
   tol_math_check

 implicit none
 real(pReal), intent(in) :: noise
 real(pReal), dimension(3), intent(in) :: center 
 real(pReal) :: cosScatter,scatter
 real(pReal), dimension(3) :: math_sampleGaussOri, disturb
 real(pReal), dimension(3), parameter :: ORIGIN = [0.0_pReal,0.0_pReal,0.0_pReal]
 real(pReal), dimension(5) :: rnd
 integer(pInt) :: i

 if (abs(noise) < tol_math_check) then
   math_sampleGaussOri = center
   return
 endif

! Helming uses different distribution with Bessel functions
! therefore the gauss scatter width has to be scaled differently
 scatter = 0.95_pReal * noise
 cosScatter = cos(scatter)

 do
   call halton(5_pInt,rnd)
   forall (i=1_pInt:3_pInt) rnd(i) = 2.0_pReal*rnd(i)-1.0_pReal  ! expand 1:3 to range [-1,+1]
   disturb  = [ scatter * rnd(1), &                                                       ! phi1
                sign(1.0_pReal,rnd(2))*acos(cosScatter+(1.0_pReal-cosScatter)*rnd(4)), &  ! Phi
                scatter * rnd(2)]                                                         ! phi2
   if (rnd(5) <= exp(-1.0_pReal*(math_EulerMisorientation(ORIGIN,disturb)/scatter)**2_pReal)) exit
 enddo

 math_sampleGaussOri = math_RtoEuler(math_mul33x33(math_EulerToR(disturb),math_EulerToR(center)))

end function math_sampleGaussOri


!--------------------------------------------------------------------------------------------------
!> @brief draw a random sample from Fiber component with noise (in radians)
!--------------------------------------------------------------------------------------------------
function math_sampleFiberOri(alpha,beta,noise)
 use prec, only: &
   tol_math_check

 implicit none
 real(pReal), dimension(3) :: math_sampleFiberOri, fiberInC,fiberInS,axis
 real(pReal), dimension(2), intent(in) :: alpha,beta
 real(pReal), dimension(6) :: rnd
 real(pReal), dimension(3,3) :: oRot,fRot,pRot
 real(pReal) :: noise, scatter, cos2Scatter, angle
 integer(pInt), dimension(2,3), parameter :: ROTMAP = reshape([2_pInt,3_pInt,&
                                                               3_pInt,1_pInt,&
                                                               1_pInt,2_pInt],[2,3])
 integer(pInt) :: i

! Helming uses different distribution with Bessel functions
! therefore the gauss scatter width has to be scaled differently
 scatter = 0.95_pReal * noise
 cos2Scatter = cos(2.0_pReal*scatter)

! fiber axis in crystal coordinate system
 fiberInC = [ sin(alpha(1))*cos(alpha(2)) , &
              sin(alpha(1))*sin(alpha(2)), &
              cos(alpha(1))]
! fiber axis in sample coordinate system
 fiberInS = [ sin(beta(1))*cos(beta(2)), &
              sin(beta(1))*sin(beta(2)), &
              cos(beta(1))]

! ---# rotation matrix from sample to crystal system #---
 angle = -acos(dot_product(fiberInC,fiberInS))
 if(abs(angle) > tol_math_check) then
!   rotation axis between sample and crystal system (cross product)
   forall(i=1_pInt:3_pInt) axis(i) = fiberInC(ROTMAP(1,i))*fiberInS(ROTMAP(2,i))-fiberInC(ROTMAP(2,i))*fiberInS(ROTMAP(1,i))
   oRot = math_EulerAxisAngleToR(math_crossproduct(fiberInC,fiberInS),angle)
 else
   oRot = math_I3
 end if

! ---# rotation matrix about fiber axis (random angle) #---
 do
   call halton(6_pInt,rnd)
   fRot = math_EulerAxisAngleToR(fiberInS,rnd(1)*2.0_pReal*pi)

! ---# rotation about random axis perpend to fiber #---
! random axis pependicular to fiber axis
   axis(1:2) = rnd(2:3)
   if (abs(fiberInS(3)) > tol_math_check) then
     axis(3)=-(axis(1)*fiberInS(1)+axis(2)*fiberInS(2))/fiberInS(3)
   else if(abs(fiberInS(2)) > tol_math_check) then
     axis(3)=axis(2)
     axis(2)=-(axis(1)*fiberInS(1)+axis(3)*fiberInS(3))/fiberInS(2)
   else if(abs(fiberInS(1)) > tol_math_check) then
     axis(3)=axis(1)
     axis(1)=-(axis(2)*fiberInS(2)+axis(3)*fiberInS(3))/fiberInS(1)
   end if

! scattered rotation angle
   if (noise > 0.0_pReal) then
     angle = acos(cos2Scatter+(1.0_pReal-cos2Scatter)*rnd(4))
     if (rnd(5) <= exp(-1.0_pReal*(angle/scatter)**2.0_pReal)) exit
   else
     angle = 0.0_pReal
     exit
   end if
 enddo
 if (rnd(6) <= 0.5) angle = -angle
 
 pRot = math_EulerAxisAngleToR(axis,angle)

! ---# apply the three rotations #---
 math_sampleFiberOri = math_RtoEuler(math_mul33x33(pRot,math_mul33x33(fRot,oRot)))

end function math_sampleFiberOri


!--------------------------------------------------------------------------------------------------
!> @brief draw a random sample from Gauss variable
!--------------------------------------------------------------------------------------------------
real(pReal) function math_sampleGaussVar(meanvalue, stddev, width)
 use prec, only: &
   tol_math_check

 implicit none
 real(pReal), intent(in) ::            meanvalue, &      ! meanvalue of gauss distribution
                                       stddev            ! standard deviation of gauss distribution
 real(pReal), intent(in), optional ::  width             ! width of considered values as multiples of standard deviation
 real(pReal), dimension(2) ::          rnd               ! random numbers
 real(pReal) ::                        scatter, &        ! normalized scatter around meanvalue
                                       myWidth

 if (abs(stddev) < tol_math_check) then
   math_sampleGaussVar = meanvalue
   return
 endif

 myWidth = merge(width,3.0_pReal,present(width))                                                    ! use +-3*sigma as default value for scatter if not given

 do
   call halton(2_pInt, rnd)
   scatter = myWidth * (2.0_pReal * rnd(1) - 1.0_pReal)
   if (rnd(2) <= exp(-0.5_pReal * scatter ** 2.0_pReal)) exit                                       ! test if scattered value is drawn
 enddo

 math_sampleGaussVar = scatter * stddev

end function math_sampleGaussVar


!--------------------------------------------------------------------------------------------------
!> @brief symmetrically equivalent Euler angles for given sample symmetry 1:triclinic, 2:monoclinic, 4:orthotropic
!--------------------------------------------------------------------------------------------------
pure function math_symmetricEulers(sym,Euler)

 implicit none
 integer(pInt), intent(in) :: sym
 real(pReal), dimension(3), intent(in) :: Euler
 real(pReal), dimension(3,3) :: math_symmetricEulers
 integer(pInt) :: i,j

 math_symmetricEulers(1,1) = PI+Euler(1)
 math_symmetricEulers(2,1) = Euler(2)
 math_symmetricEulers(3,1) = Euler(3)

 math_symmetricEulers(1,2) = PI-Euler(1)
 math_symmetricEulers(2,2) = PI-Euler(2)
 math_symmetricEulers(3,2) = PI+Euler(3)

 math_symmetricEulers(1,3) = 2.0_pReal*PI-Euler(1)
 math_symmetricEulers(2,3) = PI-Euler(2)
 math_symmetricEulers(3,3) = PI+Euler(3)

 forall (i=1_pInt:3_pInt,j=1_pInt:3_pInt) math_symmetricEulers(j,i) = modulo(math_symmetricEulers(j,i),2.0_pReal*pi)

 select case (sym)
   case (4_pInt) ! all done

   case (2_pInt)  ! return only first
     math_symmetricEulers(1:3,2:3) = 0.0_pReal

   case default         ! return blank
     math_symmetricEulers = 0.0_pReal
 end select

end function math_symmetricEulers


!--------------------------------------------------------------------------------------------------
!> @brief eigenvalues and eigenvectors of symmetric matrix m
!--------------------------------------------------------------------------------------------------
subroutine math_spectralDecompositionSym(m,values,vectors,error)

 implicit none
 real(pReal), dimension(:,:),                  intent(in)  :: m
 real(pReal), dimension(size(m,1)),            intent(out) :: values
 real(pReal), dimension(size(m,1),size(m,1)),  intent(out) :: vectors
 logical, intent(out) :: error

 integer(pInt) :: info
 real(pReal), dimension((64+2)*size(m,1)) :: work                                                    ! block size of 64 taken from http://www.netlib.org/lapack/double/dsyev.f

 vectors = M                                                                                         ! copy matrix to input (doubles as output) array
#if(FLOAT==8)
 call dsyev('V','U',size(m,1),vectors,size(m,1),values,work,(64+2)*size(m,1),info)
#elif(FLOAT==4)
 call ssyev('V','U',size(m,1),vectors,size(m,1),values,work,(64+2)*size(m,1),info)
#endif
 error = (info == 0_pInt)

end subroutine math_spectralDecompositionSym


!--------------------------------------------------------------------------------------------------
!> @brief eigenvalues and eigenvectors of symmetric 33 matrix m using an analytical expression
!> and the general LAPACK powered version for arbritrary sized matrices as fallback
!> @author Joachim Kopp, Max–Planck–Institut für Kernphysik, Heidelberg (Copyright (C) 2006)
!> @author Martin Diehl, Max-Planck-Institut für Eisenforschung GmbH
!> @details See http://arxiv.org/abs/physics/0610206 (DSYEVH3)
!--------------------------------------------------------------------------------------------------
subroutine math_spectralDecompositionSym33(m,values,vectors)
 
 implicit none
 real(pReal), dimension(3,3),intent(in)  :: m
 real(pReal), dimension(3),  intent(out) :: values
 real(pReal), dimension(3,3),intent(out) :: vectors
 real(pReal) :: T, U, norm, threshold
 logical :: error

 values = math_eigenvaluesSym33(m)

 vectors(1:3,2) = [ m(1, 2) * m(2, 3) - m(1, 3) * m(2, 2), &
                    m(1, 3) * m(1, 2) - m(2, 3) * m(1, 1), &
                    m(1, 2)**2_pInt]

 T = maxval(abs(values))
 U = max(T, T**2_pInt)
 threshold = sqrt(5.0e-14_pReal * U**2_pInt)

! Calculate first eigenvector by the formula v[0] = (m - lambda[0]).e1 x (m - lambda[0]).e2
 vectors(1:3,1) = [ vectors(1,2) + m(1, 3) * values(1), &
                    vectors(2,2) + m(2, 3) * values(1), &
                    (m(1,1) - values(1)) * (m(2,2) - values(1)) - vectors(3,2)]
 norm = norm2(vectors(1:3, 1))

 fallback1: if(norm < threshold) then
   call math_spectralDecompositionSym(m,values,vectors,error)
   return
 endif fallback1

 vectors(1:3,1) = vectors(1:3, 1) / norm 
 
! Calculate second eigenvector by the formula v[1] = (m - lambda[1]).e1 x (m - lambda[1]).e2
 vectors(1:3,2) = [ vectors(1,2) + m(1, 3) * values(2), &
                    vectors(2,2) + m(2, 3) * values(2), &
                    (m(1,1) - values(2)) * (m(2,2) - values(2)) - vectors(3,2)]
 norm = norm2(vectors(1:3, 2))

 fallback2: if(norm < threshold) then
   call math_spectralDecompositionSym(m,values,vectors,error)
   return
 endif fallback2
 vectors(1:3,2) = vectors(1:3, 2) / norm

! Calculate third eigenvector according to  v[2] = v[0] x v[1]
 vectors(1:3,3) = math_crossproduct(vectors(1:3,1),vectors(1:3,2))

end subroutine math_spectralDecompositionSym33


!--------------------------------------------------------------------------------------------------
!> @brief rotational part from polar decomposition of tensor m
!--------------------------------------------------------------------------------------------------
function math_rotationalPart33(m)
 use IO, only: &
   IO_warning

 implicit none
 real(pReal), intent(in), dimension(3,3) :: m
 real(pReal), dimension(3,3) :: math_rotationalPart33
 real(pReal), dimension(3,3) :: U, mTm , Uinv, EB
 real(pReal), dimension(3) :: EV

 mTm = math_mul33x33(math_transpose33(m),m)
 call math_spectralDecompositionSym33(mTm,EV,EB)

 U = sqrt(EV(1)) * math_tensorproduct33(EB(1:3,1),EB(1:3,1)) &
   + sqrt(EV(2)) * math_tensorproduct33(EB(1:3,2),EB(1:3,2)) &
   + sqrt(EV(3)) * math_tensorproduct33(EB(1:3,3),EB(1:3,3))

 Uinv = math_inv33(U)
 if (all(abs(Uinv) <= tiny(Uinv))) then                                                             ! math_inv33 returns zero when failed, avoid floating point equality comparison
   math_rotationalPart33 = math_I3
   call IO_warning(650_pInt)
 else
   math_rotationalPart33 = math_mul33x33(m,Uinv)
 endif

end function math_rotationalPart33


!--------------------------------------------------------------------------------------------------
!> @brief Eigenvalues of symmetric matrix m
! will return NaN  on error
!--------------------------------------------------------------------------------------------------
function math_eigenvaluesSym(m)
 use prec, only: &
   DAMASK_NaN
 
 implicit none
 real(pReal), dimension(:,:),                  intent(in)  :: m
 real(pReal), dimension(size(m,1))                         :: math_eigenvaluesSym
 real(pReal), dimension(size(m,1),size(m,1))               :: vectors

 integer(pInt) :: info
 real(pReal), dimension((64+2)*size(m,1)) :: work                                                    ! block size of 64 taken from http://www.netlib.org/lapack/double/dsyev.f

 vectors = m                                                                                         ! copy matrix to input (doubles as output) array
#if(FLOAT==8)
 call dsyev('N','U',size(m,1),vectors,size(m,1),math_eigenvaluesSym,work,(64+2)*size(m,1),info)
#elif(FLOAT==4)
 call ssyev('N','U',size(m,1),vectors,size(m,1),math_eigenvaluesSym,work,(64+2)*size(m,1),info)
#endif
 if (info /= 0_pInt) math_eigenvaluesSym = DAMASK_NaN

end function math_eigenvaluesSym


!--------------------------------------------------------------------------------------------------
!> @brief eigenvalues of symmetric 33 matrix m using an analytical expression
!> @author Martin Diehl, Max-Planck-Institut für Eisenforschung GmbH
!> @details similar to http://arxiv.org/abs/physics/0610206 (DSYEVC3)
!> but apparently more stable solution and has general LAPACK powered version for arbritrary sized
!> matrices as fallback
!--------------------------------------------------------------------------------------------------
function math_eigenvaluesSym33(m)

 implicit none
 real(pReal), intent(in), dimension(3,3) :: m
 real(pReal), dimension(3) :: math_eigenvaluesSym33,invariants
 real(pReal) :: P, Q, rho, phi
 real(pReal), parameter :: TOL=1.e-14_pReal

<<<<<<< HEAD
 invariants = math_invariantsSym33(m)                                                               ! invariants are coefficients in characteristic polynomial apart for the sign of c0 and c2 in http://arxiv.org/abs/physics/0610206

 P = invariants(2)-invariants(1)**2.0_pReal/3.0_pReal                                               ! different from http://arxiv.org/abs/physics/0610206 (this formulation was in DAMASK)
 Q = -2.0_pReal/27.0_pReal*invariants(1)**3.0_pReal+product(invariants(1:2))/3.0_pReal-invariants(3)! different from http://arxiv.org/abs/physics/0610206 (this formulation was in DAMASK)
=======
 invariants = math_invariantsSym33(m)

 P = invariants(2)-invariants(1)**2.0_pReal/3.0_pReal
 Q = -2.0_pReal/27.0_pReal*invariants(1)**3.0_pReal+product(invariants(1:2))/3.0_pReal-invariants(3)
>>>>>>> 08150564

 if(any(abs([p,q]) < TOL)) then
   math_eigenvaluesSym33 = math_eigenvaluesSym(m)
 else
   rho=sqrt(-3.0_pReal*P**3.0_pReal)/9.0_pReal
   phi=acos(math_limit(-Q/rho*0.5_pReal,-1.0_pReal,1.0_pReal))
   math_eigenvaluesSym33 = 2.0_pReal*rho**(1.0_pReal/3.0_pReal)* &
                         [cos(phi/3.0_pReal), &
                          cos((phi+2.0_pReal*PI)/3.0_pReal), &
                          cos((phi+4.0_pReal*PI)/3.0_pReal) &
                         ] + invariants(1)/3.0_pReal
 endif
end function math_eigenvaluesSym33


!--------------------------------------------------------------------------------------------------
!> @brief invariants of symmetrix 33 matrix m
!--------------------------------------------------------------------------------------------------
pure function math_invariantsSym33(m)

 implicit none
 real(pReal), dimension(3,3), intent(in) :: m
 real(pReal), dimension(3) :: math_invariantsSym33

 math_invariantsSym33(1) = math_trace33(m)

 math_invariantsSym33(2) = math_invariantsSym33(1)**2.0_pReal/2.0_pReal-  (M(1,1)**2.0_pReal+M(2,2)**2.0_pReal+M(3,3)**2.0_pReal)&
                                     /2.0_pReal-M(1,2)*M(2,1)-M(1,3)*M(3,1)-M(2,3)*M(3,2)
 math_invariantsSym33(3) = math_det33(m)

end function math_invariantsSym33


!--------------------------------------------------------------------------------------------------
!> @brief computes the next element in the Halton sequence.
!> @author John Burkardt
!--------------------------------------------------------------------------------------------------
subroutine halton(ndim, r)
 
 implicit none
 integer(pInt), intent(in)                   :: ndim                                                  !< dimension of the element
 real(pReal),   intent(out), dimension(ndim) :: r                                                     !< next element of the current Halton sequence
 integer(pInt), dimension(ndim) :: base
 integer(pInt) :: seed
 integer(pInt), dimension(1) :: value_halton

 call halton_memory ('GET', 'SEED', 1_pInt, value_halton)
 seed = value_halton(1)

 call halton_memory ('GET', 'BASE', ndim, base)

 call i_to_halton (seed, base, ndim, r)

 value_halton(1) = 1_pInt
 call halton_memory ('INC', 'SEED', 1_pInt, value_halton)

end subroutine halton


!--------------------------------------------------------------------------------------------------
!> @brief sets or returns quantities associated with the Halton sequence.
!> @details If action_halton is 'SET' and action_halton is 'BASE', then NDIM is input, and
!> @details is the number of entries in value_halton to be put into BASE.
!> @details If action_halton is 'SET', then on input, value_halton contains values to be assigned
!> @details to the internal variable.
!> @details If action_halton is 'GET', then on output, value_halton contains the values of
!> @details the specified internal variable.
!> @details If action_halton is 'INC', then on input, value_halton contains the increment to
!> @details be added to the specified internal variable.
!> @author John Burkardt
!--------------------------------------------------------------------------------------------------
subroutine halton_memory (action_halton, name_halton, ndim, value_halton)

 implicit none
 character(len = *), intent(in) :: & 
   action_halton, &                                                                                 !< desired action: GET the value of a particular quantity, SET the value of a particular quantity, INC the value of a particular quantity (only for SEED)
   name_halton                                                                                      !< name of the quantity: BASE: Halton base(s), NDIM: spatial dimension, SEED: current Halton seed
 integer(pInt), dimension(*), intent(inout) :: value_halton
 integer(pInt), allocatable, save, dimension(:) :: base
 logical, save :: first_call = .true.
 integer(pInt), intent(in) :: ndim                                                                  !< dimension of the quantity
 integer(pInt):: i
 integer(pInt), save :: ndim_save = 0_pInt, seed = 1_pInt

 if (first_call) then
   ndim_save = 1_pInt
   allocate(base(ndim_save))
   base(1) = 2_pInt
   first_call = .false.
 endif
 
!--------------------------------------------------------------------------------------------------
! Set
 if(action_halton(1:1) == 'S' .or. action_halton(1:1) == 's') then

   if(name_halton(1:1) == 'B' .or. name_halton(1:1) == 'b') then

     if(ndim_save /= ndim) then
       deallocate(base)
       ndim_save = ndim
       allocate(base(ndim_save))
     endif

     base(1:ndim) = value_halton(1:ndim)

   elseif(name_halton(1:1) == 'N' .or. name_halton(1:1) == 'n') then

     if(ndim_save /= value_halton(1)) then
       deallocate(base)
       ndim_save = value_halton(1)
       allocate(base(ndim_save))
       do i = 1_pInt, ndim_save
         base(i) = prime (i)
       enddo
     else
       ndim_save = value_halton(1)
     endif
   elseif(name_halton(1:1) == 'S' .or. name_halton(1:1) == 's') then
     seed = value_halton(1)
 endif
 
!--------------------------------------------------------------------------------------------------
! Get
 elseif(action_halton(1:1) == 'G' .or. action_halton(1:1) == 'g') then
   if(name_halton(1:1) == 'B' .or. name_halton(1:1) == 'b') then
     if(ndim /= ndim_save) then
  deallocate(base)
  ndim_save = ndim
  allocate(base(ndim_save))
  do i = 1_pInt, ndim_save
    base(i) = prime(i)
  enddo
     endif
     value_halton(1:ndim_save) = base(1:ndim_save)
   elseif(name_halton(1:1) == 'N' .or. name_halton(1:1) == 'n') then
     value_halton(1) = ndim_save
   elseif(name_halton(1:1) == 'S' .or. name_halton(1:1) == 's') then
     value_halton(1) = seed
   endif
   
!--------------------------------------------------------------------------------------------------
!   Increment
 elseif(action_halton(1:1) == 'I' .or. action_halton(1:1) == 'i') then
   if(name_halton(1:1) == 'S' .or. name_halton(1:1) == 's') then
     seed = seed + value_halton(1)
   end if
 endif

end subroutine halton_memory


!--------------------------------------------------------------------------------------------------
!> @brief sets the dimension for a Halton sequence
!> @author John Burkardt
!--------------------------------------------------------------------------------------------------
subroutine halton_ndim_set (ndim)

 implicit none
 integer(pInt), intent(in) :: ndim                                                                  !< dimension of the Halton vectors
 integer(pInt) :: value_halton(1)

 value_halton(1) = ndim
 call halton_memory ('SET', 'NDIM', 1_pInt, value_halton)

end subroutine halton_ndim_set


!--------------------------------------------------------------------------------------------------
!> @brief  sets the seed for the Halton sequence.
!> @details Calling HALTON repeatedly returns the elements of the Halton sequence in order, 
!> @details starting with element number 1.
!> @details An internal counter, called SEED, keeps track of the next element to return. Each time 
!> @details is computed, and then SEED is incremented by 1.
!> @details To restart the Halton sequence, it is only necessary to reset SEED to 1. It might also 
!> @details be desirable to reset SEED to some other value. This routine allows the user to specify 
!> @details any value of SEED.
!> @details The default value of SEED is 1, which restarts the Halton sequence.
!> @author John Burkardt
!--------------------------------------------------------------------------------------------------
subroutine halton_seed_set(seed)
 implicit none

 integer(pInt), parameter :: NDIM = 1_pInt
 integer(pInt), intent(in) :: seed                                                                  !< seed for the Halton sequence.
 integer(pInt) :: value_halton(ndim)

 value_halton(1) = seed
 call halton_memory ('SET', 'SEED', NDIM, value_halton)

end subroutine halton_seed_set


!--------------------------------------------------------------------------------------------------
!> @brief computes an element of a Halton sequence.
!> @details Only the absolute value of SEED is considered. SEED = 0 is allowed, and returns R = 0.
!> @details Halton Bases should be distinct prime numbers. This routine only checks that each base 
!> @details is greater than 1.
!> @details Reference:
!> @details J.H. Halton: On the efficiency of certain quasi-random sequences of points in evaluating 
!> @details multi-dimensional integrals, Numerische Mathematik, Volume 2, pages 84-90, 1960.
!> @author John Burkardt
!--------------------------------------------------------------------------------------------------
subroutine i_to_halton (seed, base, ndim, r)
 use IO, only: &
   IO_error
 
 implicit none
 integer(pInt), intent(in) :: ndim                                                                  !< dimension of the sequence
 integer(pInt), intent(in), dimension(ndim) :: base                                                 !< Halton bases
 real(pReal), dimension(ndim) ::  base_inv
 integer(pInt), dimension(ndim) :: digit
 real(pReal), dimension(ndim), intent(out) ::r                                                      !< the SEED-th element of the Halton sequence for the given bases
 integer(pInt) , intent(in):: seed                                                                  !< index of the desired element
 integer(pInt), dimension(ndim) :: seed2

 seed2(1:ndim) = abs(seed)

 r(1:ndim) = 0.0_pReal

 if (any (base(1:ndim) <= 1_pInt)) call IO_error(error_ID=405_pInt)

 base_inv(1:ndim) = 1.0_pReal / real (base(1:ndim), pReal)

 do while ( any ( seed2(1:ndim) /= 0_pInt) )
   digit(1:ndim) = mod ( seed2(1:ndim), base(1:ndim))
   r(1:ndim) = r(1:ndim) + real ( digit(1:ndim), pReal) * base_inv(1:ndim)
   base_inv(1:ndim) = base_inv(1:ndim) / real ( base(1:ndim), pReal)
   seed2(1:ndim) = seed2(1:ndim) / base(1:ndim)
 enddo

end subroutine i_to_halton


!--------------------------------------------------------------------------------------------------
!> @brief returns any of the first 1500 prime numbers.
!> @details n <= 0 returns 1500, the index of the largest prime (12553) available.
!> @details n = 0 is legal, returning PRIME = 1.
!> @details Reference:
!> @details Milton Abramowitz and Irene Stegun: Handbook of Mathematical Functions,
!> @details US Department of Commerce, 1964, pages 870-873.
!> @details Daniel Zwillinger: CRC Standard Mathematical Tables and Formulae,
!> @details 30th Edition, CRC Press, 1996, pages 95-98.
!> @author John Burkardt
!--------------------------------------------------------------------------------------------------
integer(pInt) function prime(n)
 use IO, only: &
   IO_error

 implicit none
 integer(pInt), intent(in) :: n                                                                     !< index of the desired prime number
 integer(pInt), parameter :: PRIME_MAX = 1500_pInt
 integer(pInt), save :: icall = 0_pInt
 integer(pInt), save, dimension(PRIME_MAX) :: npvec

 if (icall == 0_pInt) then
   icall = 1_pInt

   npvec = [&
          2_pInt,    3_pInt,    5_pInt,    7_pInt,   11_pInt,   13_pInt,   17_pInt,   19_pInt,   23_pInt,   29_pInt, &
         31_pInt,   37_pInt,   41_pInt,   43_pInt,   47_pInt,   53_pInt,   59_pInt,   61_pInt,   67_pInt,   71_pInt, &
         73_pInt,   79_pInt,   83_pInt,   89_pInt,   97_pInt,  101_pInt,  103_pInt,  107_pInt,  109_pInt,  113_pInt, &
        127_pInt,  131_pInt,  137_pInt,  139_pInt,  149_pInt,  151_pInt,  157_pInt,  163_pInt,  167_pInt,  173_pInt, &
        179_pInt,  181_pInt,  191_pInt,  193_pInt,  197_pInt,  199_pInt,  211_pInt,  223_pInt,  227_pInt,  229_pInt, &
        233_pInt,  239_pInt,  241_pInt,  251_pInt,  257_pInt,  263_pInt,  269_pInt,  271_pInt,  277_pInt,  281_pInt, &
        283_pInt,  293_pInt,  307_pInt,  311_pInt,  313_pInt,  317_pInt,  331_pInt,  337_pInt,  347_pInt,  349_pInt, &
        353_pInt,  359_pInt,  367_pInt,  373_pInt,  379_pInt,  383_pInt,  389_pInt,  397_pInt,  401_pInt,  409_pInt, &
        419_pInt,  421_pInt,  431_pInt,  433_pInt,  439_pInt,  443_pInt,  449_pInt,  457_pInt,  461_pInt,  463_pInt, &
        467_pInt,  479_pInt,  487_pInt,  491_pInt,  499_pInt,  503_pInt,  509_pInt,  521_pInt,  523_pInt,  541_pInt, &
   ! 101:200
         547_pInt,  557_pInt,  563_pInt,  569_pInt,  571_pInt,  577_pInt,  587_pInt,  593_pInt,  599_pInt,  601_pInt, &
         607_pInt,  613_pInt,  617_pInt,  619_pInt,  631_pInt,  641_pInt,  643_pInt,  647_pInt,  653_pInt,  659_pInt, &
         661_pInt,  673_pInt,  677_pInt,  683_pInt,  691_pInt,  701_pInt,  709_pInt,  719_pInt,  727_pInt,  733_pInt, &
         739_pInt,  743_pInt,  751_pInt,  757_pInt,  761_pInt,  769_pInt,  773_pInt,  787_pInt,  797_pInt,  809_pInt, &
         811_pInt,  821_pInt,  823_pInt,  827_pInt,  829_pInt,  839_pInt,  853_pInt,  857_pInt,  859_pInt,  863_pInt, &
         877_pInt,  881_pInt,  883_pInt,  887_pInt,  907_pInt,  911_pInt,  919_pInt,  929_pInt,  937_pInt,  941_pInt, &
         947_pInt,  953_pInt,  967_pInt,  971_pInt,  977_pInt,  983_pInt,  991_pInt,  997_pInt, 1009_pInt, 1013_pInt, &
        1019_pInt, 1021_pInt, 1031_pInt, 1033_pInt, 1039_pInt, 1049_pInt, 1051_pInt, 1061_pInt, 1063_pInt, 1069_pInt, &
        1087_pInt, 1091_pInt, 1093_pInt, 1097_pInt, 1103_pInt, 1109_pInt, 1117_pInt, 1123_pInt, 1129_pInt, 1151_pInt, &
        1153_pInt, 1163_pInt, 1171_pInt, 1181_pInt, 1187_pInt, 1193_pInt, 1201_pInt, 1213_pInt, 1217_pInt, 1223_pInt, &
   ! 201:300
        1229_pInt, 1231_pInt, 1237_pInt, 1249_pInt, 1259_pInt, 1277_pInt, 1279_pInt, 1283_pInt, 1289_pInt, 1291_pInt, &
        1297_pInt, 1301_pInt, 1303_pInt, 1307_pInt, 1319_pInt, 1321_pInt, 1327_pInt, 1361_pInt, 1367_pInt, 1373_pInt, &
        1381_pInt, 1399_pInt, 1409_pInt, 1423_pInt, 1427_pInt, 1429_pInt, 1433_pInt, 1439_pInt, 1447_pInt, 1451_pInt, &
        1453_pInt, 1459_pInt, 1471_pInt, 1481_pInt, 1483_pInt, 1487_pInt, 1489_pInt, 1493_pInt, 1499_pInt, 1511_pInt, &
        1523_pInt, 1531_pInt, 1543_pInt, 1549_pInt, 1553_pInt, 1559_pInt, 1567_pInt, 1571_pInt, 1579_pInt, 1583_pInt, &
        1597_pInt, 1601_pInt, 1607_pInt, 1609_pInt, 1613_pInt, 1619_pInt, 1621_pInt, 1627_pInt, 1637_pInt, 1657_pInt, &
        1663_pInt, 1667_pInt, 1669_pInt, 1693_pInt, 1697_pInt, 1699_pInt, 1709_pInt, 1721_pInt, 1723_pInt, 1733_pInt, &
        1741_pInt, 1747_pInt, 1753_pInt, 1759_pInt, 1777_pInt, 1783_pInt, 1787_pInt, 1789_pInt, 1801_pInt, 1811_pInt, &
        1823_pInt, 1831_pInt, 1847_pInt, 1861_pInt, 1867_pInt, 1871_pInt, 1873_pInt, 1877_pInt, 1879_pInt, 1889_pInt, &
        1901_pInt, 1907_pInt, 1913_pInt, 1931_pInt, 1933_pInt, 1949_pInt, 1951_pInt, 1973_pInt, 1979_pInt, 1987_pInt, &
   ! 301:400
        1993_pInt, 1997_pInt, 1999_pInt, 2003_pInt, 2011_pInt, 2017_pInt, 2027_pInt, 2029_pInt, 2039_pInt, 2053_pInt, &
        2063_pInt, 2069_pInt, 2081_pInt, 2083_pInt, 2087_pInt, 2089_pInt, 2099_pInt, 2111_pInt, 2113_pInt, 2129_pInt, &
        2131_pInt, 2137_pInt, 2141_pInt, 2143_pInt, 2153_pInt, 2161_pInt, 2179_pInt, 2203_pInt, 2207_pInt, 2213_pInt, &
        2221_pInt, 2237_pInt, 2239_pInt, 2243_pInt, 2251_pInt, 2267_pInt, 2269_pInt, 2273_pInt, 2281_pInt, 2287_pInt, &
        2293_pInt, 2297_pInt, 2309_pInt, 2311_pInt, 2333_pInt, 2339_pInt, 2341_pInt, 2347_pInt, 2351_pInt, 2357_pInt, &
        2371_pInt, 2377_pInt, 2381_pInt, 2383_pInt, 2389_pInt, 2393_pInt, 2399_pInt, 2411_pInt, 2417_pInt, 2423_pInt, &
        2437_pInt, 2441_pInt, 2447_pInt, 2459_pInt, 2467_pInt, 2473_pInt, 2477_pInt, 2503_pInt, 2521_pInt, 2531_pInt, &
        2539_pInt, 2543_pInt, 2549_pInt, 2551_pInt, 2557_pInt, 2579_pInt, 2591_pInt, 2593_pInt, 2609_pInt, 2617_pInt, &
        2621_pInt, 2633_pInt, 2647_pInt, 2657_pInt, 2659_pInt, 2663_pInt, 2671_pInt, 2677_pInt, 2683_pInt, 2687_pInt, &
        2689_pInt, 2693_pInt, 2699_pInt, 2707_pInt, 2711_pInt, 2713_pInt, 2719_pInt, 2729_pInt, 2731_pInt, 2741_pInt, &
   ! 401:500
        2749_pInt, 2753_pInt, 2767_pInt, 2777_pInt, 2789_pInt, 2791_pInt, 2797_pInt, 2801_pInt, 2803_pInt, 2819_pInt, &
        2833_pInt, 2837_pInt, 2843_pInt, 2851_pInt, 2857_pInt, 2861_pInt, 2879_pInt, 2887_pInt, 2897_pInt, 2903_pInt, &
        2909_pInt, 2917_pInt, 2927_pInt, 2939_pInt, 2953_pInt, 2957_pInt, 2963_pInt, 2969_pInt, 2971_pInt, 2999_pInt, &
        3001_pInt, 3011_pInt, 3019_pInt, 3023_pInt, 3037_pInt, 3041_pInt, 3049_pInt, 3061_pInt, 3067_pInt, 3079_pInt, &
        3083_pInt, 3089_pInt, 3109_pInt, 3119_pInt, 3121_pInt, 3137_pInt, 3163_pInt, 3167_pInt, 3169_pInt, 3181_pInt, &
        3187_pInt, 3191_pInt, 3203_pInt, 3209_pInt, 3217_pInt, 3221_pInt, 3229_pInt, 3251_pInt, 3253_pInt, 3257_pInt, &
        3259_pInt, 3271_pInt, 3299_pInt, 3301_pInt, 3307_pInt, 3313_pInt, 3319_pInt, 3323_pInt, 3329_pInt, 3331_pInt, &
        3343_pInt, 3347_pInt, 3359_pInt, 3361_pInt, 3371_pInt, 3373_pInt, 3389_pInt, 3391_pInt, 3407_pInt, 3413_pInt, &
        3433_pInt, 3449_pInt, 3457_pInt, 3461_pInt, 3463_pInt, 3467_pInt, 3469_pInt, 3491_pInt, 3499_pInt, 3511_pInt, &
        3517_pInt, 3527_pInt, 3529_pInt, 3533_pInt, 3539_pInt, 3541_pInt, 3547_pInt, 3557_pInt, 3559_pInt, 3571_pInt, &
   ! 501:600
        3581_pInt, 3583_pInt, 3593_pInt, 3607_pInt, 3613_pInt, 3617_pInt, 3623_pInt, 3631_pInt, 3637_pInt, 3643_pInt, &
        3659_pInt, 3671_pInt, 3673_pInt, 3677_pInt, 3691_pInt, 3697_pInt, 3701_pInt, 3709_pInt, 3719_pInt, 3727_pInt, &
        3733_pInt, 3739_pInt, 3761_pInt, 3767_pInt, 3769_pInt, 3779_pInt, 3793_pInt, 3797_pInt, 3803_pInt, 3821_pInt, &
        3823_pInt, 3833_pInt, 3847_pInt, 3851_pInt, 3853_pInt, 3863_pInt, 3877_pInt, 3881_pInt, 3889_pInt, 3907_pInt, &
        3911_pInt, 3917_pInt, 3919_pInt, 3923_pInt, 3929_pInt, 3931_pInt, 3943_pInt, 3947_pInt, 3967_pInt, 3989_pInt, &
        4001_pInt, 4003_pInt, 4007_pInt, 4013_pInt, 4019_pInt, 4021_pInt, 4027_pInt, 4049_pInt, 4051_pInt, 4057_pInt, &
        4073_pInt, 4079_pInt, 4091_pInt, 4093_pInt, 4099_pInt, 4111_pInt, 4127_pInt, 4129_pInt, 4133_pInt, 4139_pInt, &
        4153_pInt, 4157_pInt, 4159_pInt, 4177_pInt, 4201_pInt, 4211_pInt, 4217_pInt, 4219_pInt, 4229_pInt, 4231_pInt, &
        4241_pInt, 4243_pInt, 4253_pInt, 4259_pInt, 4261_pInt, 4271_pInt, 4273_pInt, 4283_pInt, 4289_pInt, 4297_pInt, &
        4327_pInt, 4337_pInt, 4339_pInt, 4349_pInt, 4357_pInt, 4363_pInt, 4373_pInt, 4391_pInt, 4397_pInt, 4409_pInt, &
   ! 601:700
        4421_pInt, 4423_pInt, 4441_pInt, 4447_pInt, 4451_pInt, 4457_pInt, 4463_pInt, 4481_pInt, 4483_pInt, 4493_pInt, &
        4507_pInt, 4513_pInt, 4517_pInt, 4519_pInt, 4523_pInt, 4547_pInt, 4549_pInt, 4561_pInt, 4567_pInt, 4583_pInt, &
        4591_pInt, 4597_pInt, 4603_pInt, 4621_pInt, 4637_pInt, 4639_pInt, 4643_pInt, 4649_pInt, 4651_pInt, 4657_pInt, &
        4663_pInt, 4673_pInt, 4679_pInt, 4691_pInt, 4703_pInt, 4721_pInt, 4723_pInt, 4729_pInt, 4733_pInt, 4751_pInt, &
        4759_pInt, 4783_pInt, 4787_pInt, 4789_pInt, 4793_pInt, 4799_pInt, 4801_pInt, 4813_pInt, 4817_pInt, 4831_pInt, &
        4861_pInt, 4871_pInt, 4877_pInt, 4889_pInt, 4903_pInt, 4909_pInt, 4919_pInt, 4931_pInt, 4933_pInt, 4937_pInt, &
        4943_pInt, 4951_pInt, 4957_pInt, 4967_pInt, 4969_pInt, 4973_pInt, 4987_pInt, 4993_pInt, 4999_pInt, 5003_pInt, &
        5009_pInt, 5011_pInt, 5021_pInt, 5023_pInt, 5039_pInt, 5051_pInt, 5059_pInt, 5077_pInt, 5081_pInt, 5087_pInt, &
        5099_pInt, 5101_pInt, 5107_pInt, 5113_pInt, 5119_pInt, 5147_pInt, 5153_pInt, 5167_pInt, 5171_pInt, 5179_pInt, &
        5189_pInt, 5197_pInt, 5209_pInt, 5227_pInt, 5231_pInt, 5233_pInt, 5237_pInt, 5261_pInt, 5273_pInt, 5279_pInt, &
   ! 701:800
        5281_pInt, 5297_pInt, 5303_pInt, 5309_pInt, 5323_pInt, 5333_pInt, 5347_pInt, 5351_pInt, 5381_pInt, 5387_pInt, &
        5393_pInt, 5399_pInt, 5407_pInt, 5413_pInt, 5417_pInt, 5419_pInt, 5431_pInt, 5437_pInt, 5441_pInt, 5443_pInt, &
        5449_pInt, 5471_pInt, 5477_pInt, 5479_pInt, 5483_pInt, 5501_pInt, 5503_pInt, 5507_pInt, 5519_pInt, 5521_pInt, &
        5527_pInt, 5531_pInt, 5557_pInt, 5563_pInt, 5569_pInt, 5573_pInt, 5581_pInt, 5591_pInt, 5623_pInt, 5639_pInt, &
        5641_pInt, 5647_pInt, 5651_pInt, 5653_pInt, 5657_pInt, 5659_pInt, 5669_pInt, 5683_pInt, 5689_pInt, 5693_pInt, &
        5701_pInt, 5711_pInt, 5717_pInt, 5737_pInt, 5741_pInt, 5743_pInt, 5749_pInt, 5779_pInt, 5783_pInt, 5791_pInt, &
        5801_pInt, 5807_pInt, 5813_pInt, 5821_pInt, 5827_pInt, 5839_pInt, 5843_pInt, 5849_pInt, 5851_pInt, 5857_pInt, &
        5861_pInt, 5867_pInt, 5869_pInt, 5879_pInt, 5881_pInt, 5897_pInt, 5903_pInt, 5923_pInt, 5927_pInt, 5939_pInt, &
        5953_pInt, 5981_pInt, 5987_pInt, 6007_pInt, 6011_pInt, 6029_pInt, 6037_pInt, 6043_pInt, 6047_pInt, 6053_pInt, &
        6067_pInt, 6073_pInt, 6079_pInt, 6089_pInt, 6091_pInt, 6101_pInt, 6113_pInt, 6121_pInt, 6131_pInt, 6133_pInt, &
   ! 801:900
        6143_pInt, 6151_pInt, 6163_pInt, 6173_pInt, 6197_pInt, 6199_pInt, 6203_pInt, 6211_pInt, 6217_pInt, 6221_pInt, &
        6229_pInt, 6247_pInt, 6257_pInt, 6263_pInt, 6269_pInt, 6271_pInt, 6277_pInt, 6287_pInt, 6299_pInt, 6301_pInt, &
        6311_pInt, 6317_pInt, 6323_pInt, 6329_pInt, 6337_pInt, 6343_pInt, 6353_pInt, 6359_pInt, 6361_pInt, 6367_pInt, &
        6373_pInt, 6379_pInt, 6389_pInt, 6397_pInt, 6421_pInt, 6427_pInt, 6449_pInt, 6451_pInt, 6469_pInt, 6473_pInt, &
        6481_pInt, 6491_pInt, 6521_pInt, 6529_pInt, 6547_pInt, 6551_pInt, 6553_pInt, 6563_pInt, 6569_pInt, 6571_pInt, &
        6577_pInt, 6581_pInt, 6599_pInt, 6607_pInt, 6619_pInt, 6637_pInt, 6653_pInt, 6659_pInt, 6661_pInt, 6673_pInt, &
        6679_pInt, 6689_pInt, 6691_pInt, 6701_pInt, 6703_pInt, 6709_pInt, 6719_pInt, 6733_pInt, 6737_pInt, 6761_pInt, &
        6763_pInt, 6779_pInt, 6781_pInt, 6791_pInt, 6793_pInt, 6803_pInt, 6823_pInt, 6827_pInt, 6829_pInt, 6833_pInt, &
        6841_pInt, 6857_pInt, 6863_pInt, 6869_pInt, 6871_pInt, 6883_pInt, 6899_pInt, 6907_pInt, 6911_pInt, 6917_pInt, &
        6947_pInt, 6949_pInt, 6959_pInt, 6961_pInt, 6967_pInt, 6971_pInt, 6977_pInt, 6983_pInt, 6991_pInt, 6997_pInt, &
   ! 901:1000
        7001_pInt, 7013_pInt, 7019_pInt, 7027_pInt, 7039_pInt, 7043_pInt, 7057_pInt, 7069_pInt, 7079_pInt, 7103_pInt, &
        7109_pInt, 7121_pInt, 7127_pInt, 7129_pInt, 7151_pInt, 7159_pInt, 7177_pInt, 7187_pInt, 7193_pInt, 7207_pInt, &
        7211_pInt, 7213_pInt, 7219_pInt, 7229_pInt, 7237_pInt, 7243_pInt, 7247_pInt, 7253_pInt, 7283_pInt, 7297_pInt, &
        7307_pInt, 7309_pInt, 7321_pInt, 7331_pInt, 7333_pInt, 7349_pInt, 7351_pInt, 7369_pInt, 7393_pInt, 7411_pInt, &
        7417_pInt, 7433_pInt, 7451_pInt, 7457_pInt, 7459_pInt, 7477_pInt, 7481_pInt, 7487_pInt, 7489_pInt, 7499_pInt, &
        7507_pInt, 7517_pInt, 7523_pInt, 7529_pInt, 7537_pInt, 7541_pInt, 7547_pInt, 7549_pInt, 7559_pInt, 7561_pInt, &
        7573_pInt, 7577_pInt, 7583_pInt, 7589_pInt, 7591_pInt, 7603_pInt, 7607_pInt, 7621_pInt, 7639_pInt, 7643_pInt, &
        7649_pInt, 7669_pInt, 7673_pInt, 7681_pInt, 7687_pInt, 7691_pInt, 7699_pInt, 7703_pInt, 7717_pInt, 7723_pInt, &
        7727_pInt, 7741_pInt, 7753_pInt, 7757_pInt, 7759_pInt, 7789_pInt, 7793_pInt, 7817_pInt, 7823_pInt, 7829_pInt, &
        7841_pInt, 7853_pInt, 7867_pInt, 7873_pInt, 7877_pInt, 7879_pInt, 7883_pInt, 7901_pInt, 7907_pInt, 7919_pInt, &
   ! 1001:1100
        7927_pInt, 7933_pInt, 7937_pInt, 7949_pInt, 7951_pInt, 7963_pInt, 7993_pInt, 8009_pInt, 8011_pInt, 8017_pInt, &
        8039_pInt, 8053_pInt, 8059_pInt, 8069_pInt, 8081_pInt, 8087_pInt, 8089_pInt, 8093_pInt, 8101_pInt, 8111_pInt, &
        8117_pInt, 8123_pInt, 8147_pInt, 8161_pInt, 8167_pInt, 8171_pInt, 8179_pInt, 8191_pInt, 8209_pInt, 8219_pInt, &
        8221_pInt, 8231_pInt, 8233_pInt, 8237_pInt, 8243_pInt, 8263_pInt, 8269_pInt, 8273_pInt, 8287_pInt, 8291_pInt, &
        8293_pInt, 8297_pInt, 8311_pInt, 8317_pInt, 8329_pInt, 8353_pInt, 8363_pInt, 8369_pInt, 8377_pInt, 8387_pInt, &
        8389_pInt, 8419_pInt, 8423_pInt, 8429_pInt, 8431_pInt, 8443_pInt, 8447_pInt, 8461_pInt, 8467_pInt, 8501_pInt, &
        8513_pInt, 8521_pInt, 8527_pInt, 8537_pInt, 8539_pInt, 8543_pInt, 8563_pInt, 8573_pInt, 8581_pInt, 8597_pInt, &
        8599_pInt, 8609_pInt, 8623_pInt, 8627_pInt, 8629_pInt, 8641_pInt, 8647_pInt, 8663_pInt, 8669_pInt, 8677_pInt, &
        8681_pInt, 8689_pInt, 8693_pInt, 8699_pInt, 8707_pInt, 8713_pInt, 8719_pInt, 8731_pInt, 8737_pInt, 8741_pInt, &
        8747_pInt, 8753_pInt, 8761_pInt, 8779_pInt, 8783_pInt, 8803_pInt, 8807_pInt, 8819_pInt, 8821_pInt, 8831_pInt, &
   ! 1101:1200
        8837_pInt, 8839_pInt, 8849_pInt, 8861_pInt, 8863_pInt, 8867_pInt, 8887_pInt, 8893_pInt, 8923_pInt, 8929_pInt, &
        8933_pInt, 8941_pInt, 8951_pInt, 8963_pInt, 8969_pInt, 8971_pInt, 8999_pInt, 9001_pInt, 9007_pInt, 9011_pInt, &
        9013_pInt, 9029_pInt, 9041_pInt, 9043_pInt, 9049_pInt, 9059_pInt, 9067_pInt, 9091_pInt, 9103_pInt, 9109_pInt, &
        9127_pInt, 9133_pInt, 9137_pInt, 9151_pInt, 9157_pInt, 9161_pInt, 9173_pInt, 9181_pInt, 9187_pInt, 9199_pInt, &
        9203_pInt, 9209_pInt, 9221_pInt, 9227_pInt, 9239_pInt, 9241_pInt, 9257_pInt, 9277_pInt, 9281_pInt, 9283_pInt, &
        9293_pInt, 9311_pInt, 9319_pInt, 9323_pInt, 9337_pInt, 9341_pInt, 9343_pInt, 9349_pInt, 9371_pInt, 9377_pInt, &
        9391_pInt, 9397_pInt, 9403_pInt, 9413_pInt, 9419_pInt, 9421_pInt, 9431_pInt, 9433_pInt, 9437_pInt, 9439_pInt, &
        9461_pInt, 9463_pInt, 9467_pInt, 9473_pInt, 9479_pInt, 9491_pInt, 9497_pInt, 9511_pInt, 9521_pInt, 9533_pInt, &
        9539_pInt, 9547_pInt, 9551_pInt, 9587_pInt, 9601_pInt, 9613_pInt, 9619_pInt, 9623_pInt, 9629_pInt, 9631_pInt, &
        9643_pInt, 9649_pInt, 9661_pInt, 9677_pInt, 9679_pInt, 9689_pInt, 9697_pInt, 9719_pInt, 9721_pInt, 9733_pInt, &
   ! 1201:1300
         9739_pInt, 9743_pInt, 9749_pInt, 9767_pInt, 9769_pInt, 9781_pInt, 9787_pInt, 9791_pInt, 9803_pInt, 9811_pInt, &
         9817_pInt, 9829_pInt, 9833_pInt, 9839_pInt, 9851_pInt, 9857_pInt, 9859_pInt, 9871_pInt, 9883_pInt, 9887_pInt, &
         9901_pInt, 9907_pInt, 9923_pInt, 9929_pInt, 9931_pInt, 9941_pInt, 9949_pInt, 9967_pInt, 9973_pInt,10007_pInt, &
        10009_pInt,10037_pInt,10039_pInt,10061_pInt,10067_pInt,10069_pInt,10079_pInt,10091_pInt,10093_pInt,10099_pInt, &
        10103_pInt,10111_pInt,10133_pInt,10139_pInt,10141_pInt,10151_pInt,10159_pInt,10163_pInt,10169_pInt,10177_pInt, &
        10181_pInt,10193_pInt,10211_pInt,10223_pInt,10243_pInt,10247_pInt,10253_pInt,10259_pInt,10267_pInt,10271_pInt, &
        10273_pInt,10289_pInt,10301_pInt,10303_pInt,10313_pInt,10321_pInt,10331_pInt,10333_pInt,10337_pInt,10343_pInt, &
        10357_pInt,10369_pInt,10391_pInt,10399_pInt,10427_pInt,10429_pInt,10433_pInt,10453_pInt,10457_pInt,10459_pInt, &
        10463_pInt,10477_pInt,10487_pInt,10499_pInt,10501_pInt,10513_pInt,10529_pInt,10531_pInt,10559_pInt,10567_pInt, &
        10589_pInt,10597_pInt,10601_pInt,10607_pInt,10613_pInt,10627_pInt,10631_pInt,10639_pInt,10651_pInt,10657_pInt, &
   ! 1301:1400
        10663_pInt,10667_pInt,10687_pInt,10691_pInt,10709_pInt,10711_pInt,10723_pInt,10729_pInt,10733_pInt,10739_pInt, &
        10753_pInt,10771_pInt,10781_pInt,10789_pInt,10799_pInt,10831_pInt,10837_pInt,10847_pInt,10853_pInt,10859_pInt, &
        10861_pInt,10867_pInt,10883_pInt,10889_pInt,10891_pInt,10903_pInt,10909_pInt,19037_pInt,10939_pInt,10949_pInt, &
        10957_pInt,10973_pInt,10979_pInt,10987_pInt,10993_pInt,11003_pInt,11027_pInt,11047_pInt,11057_pInt,11059_pInt, &
        11069_pInt,11071_pInt,11083_pInt,11087_pInt,11093_pInt,11113_pInt,11117_pInt,11119_pInt,11131_pInt,11149_pInt, &
        11159_pInt,11161_pInt,11171_pInt,11173_pInt,11177_pInt,11197_pInt,11213_pInt,11239_pInt,11243_pInt,11251_pInt, &
        11257_pInt,11261_pInt,11273_pInt,11279_pInt,11287_pInt,11299_pInt,11311_pInt,11317_pInt,11321_pInt,11329_pInt, &
        11351_pInt,11353_pInt,11369_pInt,11383_pInt,11393_pInt,11399_pInt,11411_pInt,11423_pInt,11437_pInt,11443_pInt, &
        11447_pInt,11467_pInt,11471_pInt,11483_pInt,11489_pInt,11491_pInt,11497_pInt,11503_pInt,11519_pInt,11527_pInt, &
        11549_pInt,11551_pInt,11579_pInt,11587_pInt,11593_pInt,11597_pInt,11617_pInt,11621_pInt,11633_pInt,11657_pInt, &
   ! 1401:1500
        11677_pInt,11681_pInt,11689_pInt,11699_pInt,11701_pInt,11717_pInt,11719_pInt,11731_pInt,11743_pInt,11777_pInt, &
        11779_pInt,11783_pInt,11789_pInt,11801_pInt,11807_pInt,11813_pInt,11821_pInt,11827_pInt,11831_pInt,11833_pInt, &
        11839_pInt,11863_pInt,11867_pInt,11887_pInt,11897_pInt,11903_pInt,11909_pInt,11923_pInt,11927_pInt,11933_pInt, &
        11939_pInt,11941_pInt,11953_pInt,11959_pInt,11969_pInt,11971_pInt,11981_pInt,11987_pInt,12007_pInt,12011_pInt, &
        12037_pInt,12041_pInt,12043_pInt,12049_pInt,12071_pInt,12073_pInt,12097_pInt,12101_pInt,12107_pInt,12109_pInt, &
        12113_pInt,12119_pInt,12143_pInt,12149_pInt,12157_pInt,12161_pInt,12163_pInt,12197_pInt,12203_pInt,12211_pInt, &
        12227_pInt,12239_pInt,12241_pInt,12251_pInt,12253_pInt,12263_pInt,12269_pInt,12277_pInt,12281_pInt,12289_pInt, &
        12301_pInt,12323_pInt,12329_pInt,12343_pInt,12347_pInt,12373_pInt,12377_pInt,12379_pInt,12391_pInt,12401_pInt, &
        12409_pInt,12413_pInt,12421_pInt,12433_pInt,12437_pInt,12451_pInt,12457_pInt,12473_pInt,12479_pInt,12487_pInt, &
        12491_pInt,12497_pInt,12503_pInt,12511_pInt,12517_pInt,12527_pInt,12539_pInt,12541_pInt,12547_pInt,12553_pInt]
 endif

 if(n < 0_pInt) then
   prime = PRIME_MAX
 else if (n == 0_pInt) then
   prime = 1_pInt
 else if (n <= PRIME_MAX) then
   prime = npvec(n)
 else
   prime = -1_pInt
   call IO_error(error_ID=406_pInt)
 end if

end function prime


!--------------------------------------------------------------------------------------------------
!> @brief factorial
!--------------------------------------------------------------------------------------------------
integer(pInt) pure function math_factorial(n)

 implicit none
 integer(pInt), intent(in) :: n
 integer(pInt) :: i
 
 math_factorial = product([(i, i=1,n)])

end function math_factorial


!--------------------------------------------------------------------------------------------------
!> @brief binomial coefficient
!--------------------------------------------------------------------------------------------------
integer(pInt) pure function math_binomial(n,k)

 implicit none
 integer(pInt), intent(in) :: n, k
 integer(pInt) :: i, j
 
 j = min(k,n-k)
 math_binomial = product([(i, i=n, n-j+1, -1)])/math_factorial(j)

end function math_binomial


!--------------------------------------------------------------------------------------------------
!> @brief multinomial coefficient
!--------------------------------------------------------------------------------------------------
integer(pInt) pure function math_multinomial(alpha)

 implicit none
 integer(pInt), intent(in), dimension(:) :: alpha
 integer(pInt) :: i
 
 math_multinomial = 1_pInt
 do i = 1, size(alpha)
   math_multinomial = math_multinomial*math_binomial(sum(alpha(1:i)),alpha(i))
 enddo  

end function math_multinomial


!--------------------------------------------------------------------------------------------------
!> @brief volume of tetrahedron given by four vertices
!--------------------------------------------------------------------------------------------------
real(pReal) pure function math_volTetrahedron(v1,v2,v3,v4)

 implicit none
 real(pReal), dimension (3), intent(in) :: v1,v2,v3,v4
 real(pReal), dimension (3,3) :: m

 m(1:3,1) = v1-v2
 m(1:3,2) = v2-v3
 m(1:3,3) = v3-v4

 math_volTetrahedron = math_det33(m)/6.0_pReal

end function math_volTetrahedron


!--------------------------------------------------------------------------------------------------
!> @brief area of triangle given by three vertices
!--------------------------------------------------------------------------------------------------
real(pReal) pure function math_areaTriangle(v1,v2,v3)

 implicit none
 real(pReal), dimension (3), intent(in) :: v1,v2,v3

 math_areaTriangle = 0.5_pReal * norm2(math_crossproduct(v1-v2,v1-v3))

end function math_areaTriangle


!--------------------------------------------------------------------------------------------------
!> @brief rotate 33 tensor forward
!--------------------------------------------------------------------------------------------------
pure function math_rotate_forward33(tensor,rot_tensor)

 implicit none

 real(pReal), dimension(3,3) ::  math_rotate_forward33
 real(pReal), dimension(3,3), intent(in) :: tensor, rot_tensor

 math_rotate_forward33 = math_mul33x33(rot_tensor,&
                         math_mul33x33(tensor,math_transpose33(rot_tensor)))

end function math_rotate_forward33


!--------------------------------------------------------------------------------------------------
!> @brief rotate 33 tensor backward
!--------------------------------------------------------------------------------------------------
pure function math_rotate_backward33(tensor,rot_tensor)

 implicit none
 real(pReal), dimension(3,3) ::  math_rotate_backward33
 real(pReal), dimension(3,3), intent(in) :: tensor, rot_tensor

 math_rotate_backward33 = math_mul33x33(math_transpose33(rot_tensor),&
                           math_mul33x33(tensor,rot_tensor))

end function math_rotate_backward33


!--------------------------------------------------------------------------------------------------
!> @brief rotate 3333 tensor C'_ijkl=g_im*g_jn*g_ko*g_lp*C_mnop
!--------------------------------------------------------------------------------------------------
pure function math_rotate_forward3333(tensor,rot_tensor)

 implicit none
 real(pReal), dimension(3,3,3,3) ::  math_rotate_forward3333
 real(pReal), dimension(3,3), intent(in) :: rot_tensor
 real(pReal), dimension(3,3,3,3), intent(in) :: tensor
 integer(pInt) :: i,j,k,l,m,n,o,p

 math_rotate_forward3333= 0.0_pReal

 do i = 1_pInt,3_pInt; do j = 1_pInt,3_pInt; do k = 1_pInt,3_pInt; do l = 1_pInt,3_pInt
   do m = 1_pInt,3_pInt; do n = 1_pInt,3_pInt; do o = 1_pInt,3_pInt; do p = 1_pInt,3_pInt
     math_rotate_forward3333(i,j,k,l) = math_rotate_forward3333(i,j,k,l) &
                                      + rot_tensor(m,i) * rot_tensor(n,j) &
                                      * rot_tensor(o,k) * rot_tensor(p,l) * tensor(m,n,o,p)
 enddo; enddo; enddo; enddo; enddo; enddo; enddo; enddo

end function math_rotate_forward3333


!--------------------------------------------------------------------------------------------------
!> @brief calculate average of tensor field
!--------------------------------------------------------------------------------------------------
function math_tensorAvg(field)
 
 implicit none
 real(pReal), dimension(3,3) :: math_tensorAvg
 real(pReal), intent(in), dimension(:,:,:,:,:) :: field
 real(pReal) :: wgt
 
 wgt = 1.0_pReal/real(size(field,3)*size(field,4)*size(field,5), pReal) 
 math_tensorAvg = sum(sum(sum(field,dim=5),dim=4),dim=3)*wgt

end function math_tensorAvg


!--------------------------------------------------------------------------------------------------
!> @brief limits a scalar value to a certain range (either one or two sided)
! Will return NaN if left > right
!--------------------------------------------------------------------------------------------------
real(pReal) pure function math_limit(a, left, right)
 use prec, only: &
   DAMASK_NaN

 implicit none
 real(pReal), intent(in) :: a
 real(pReal), intent(in), optional :: left, right

   
 math_limit = min ( &
                   max (merge(left, -huge(a), present(left)), a), &
                        merge(right, huge(a), present(right)) &
                  )

 if (present(left) .and. present(right)) math_limit = merge (DAMASK_NaN,math_limit, left>right)

end function math_limit
 
end module math<|MERGE_RESOLUTION|>--- conflicted
+++ resolved
@@ -2065,17 +2065,10 @@
  real(pReal) :: P, Q, rho, phi
  real(pReal), parameter :: TOL=1.e-14_pReal
 
-<<<<<<< HEAD
  invariants = math_invariantsSym33(m)                                                               ! invariants are coefficients in characteristic polynomial apart for the sign of c0 and c2 in http://arxiv.org/abs/physics/0610206
 
  P = invariants(2)-invariants(1)**2.0_pReal/3.0_pReal                                               ! different from http://arxiv.org/abs/physics/0610206 (this formulation was in DAMASK)
  Q = -2.0_pReal/27.0_pReal*invariants(1)**3.0_pReal+product(invariants(1:2))/3.0_pReal-invariants(3)! different from http://arxiv.org/abs/physics/0610206 (this formulation was in DAMASK)
-=======
- invariants = math_invariantsSym33(m)
-
- P = invariants(2)-invariants(1)**2.0_pReal/3.0_pReal
- Q = -2.0_pReal/27.0_pReal*invariants(1)**3.0_pReal+product(invariants(1:2))/3.0_pReal-invariants(3)
->>>>>>> 08150564
 
  if(any(abs([p,q]) < TOL)) then
    math_eigenvaluesSym33 = math_eigenvaluesSym(m)
@@ -2101,10 +2094,9 @@
  real(pReal), dimension(3) :: math_invariantsSym33
 
  math_invariantsSym33(1) = math_trace33(m)
-
- math_invariantsSym33(2) = math_invariantsSym33(1)**2.0_pReal/2.0_pReal-  (M(1,1)**2.0_pReal+M(2,2)**2.0_pReal+M(3,3)**2.0_pReal)&
-                                     /2.0_pReal-M(1,2)*M(2,1)-M(1,3)*M(3,1)-M(2,3)*M(3,2)
- math_invariantsSym33(3) = math_det33(m)
+ math_invariantsSym33(2) = m(1,1)*m(2,2) + m(1,1)*m(3,3) + m(2,2)*m(3,3) &
+                         -(m(1,2)**2     + m(1,3)**2     + m(2,3)**2)
+ math_invariantsSym33(3) = math_detSym33(m)
 
 end function math_invariantsSym33
 
